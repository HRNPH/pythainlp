--- conflicted
+++ resolved
@@ -5,657 +5,9 @@
 import sys
 import unittest
 
-<<<<<<< HEAD
-from nltk.corpus import wordnet as wn
-from pythainlp import word_vector
-from pythainlp.corpus import (
-    _CORPUS_PATH,
-    conceptnet,
-    countries,
-    download,
-    provinces,
-    remove,
-    thai_female_names,
-    thai_male_names,
-    thai_negations,
-    thai_stopwords,
-    thai_syllables,
-    thai_words,
-    tnc,
-    ttc,
-    wordnet,
-)
-from pythainlp.corpus.common import _THAI_WORDS_FILENAME
-from pythainlp.soundex import lk82, metasound, soundex, udom83
-from pythainlp.spell import NorvigSpellChecker, correct, spell
-from pythainlp.summarize import summarize
-from pythainlp.tag import perceptron, pos_tag, pos_tag_sents, unigram
-from pythainlp.tag.locations import tag_provinces
-from pythainlp.tag.named_entity import ThaiNameTagger
-from pythainlp.tokenize import DEFAULT_DICT_TRIE, FROZEN_DICT_TRIE, Tokenizer
-from pythainlp.tokenize import deepcut as tokenize_deepcut
-from pythainlp.tokenize import (
-    dict_trie,
-    dict_word_tokenize,
-    etcc,
-    longest,
-    multi_cut,
-    newmm,
-)
-from pythainlp.tokenize import pyicu as tokenize_pyicu
-from pythainlp.tokenize import (
-    sent_tokenize,
-    subword_tokenize,
-    syllable_tokenize,
-    tcc,
-    word_tokenize,
-)
-from pythainlp.transliterate import romanize, transliterate
-from pythainlp.transliterate.ipa import trans_list, xsampa_list
-from pythainlp.transliterate.royin import romanize as romanize_royin
-from pythainlp.util import (
-    arabic_digit_to_thai_digit,
-    bahttext,
-    collate,
-    countthai,
-    deletetone,
-    digit_to_text,
-    eng_to_thai,
-    find_keyword,
-    isthai,
-    isthaichar,
-    normalize,
-    now_reign_year,
-    num_to_thaiword,
-    rank,
-    reign_year_to_ad,
-    text_to_arabic_digit,
-    text_to_thai_digit,
-    thai_digit_to_arabic_digit,
-    thai_strftime,
-    thai_to_eng,
-    thaicheck,
-    thaiword_to_num,
-)
-
-
-class TestUM(unittest.TestCase):
-    """
-    Unit test cases
-    ทดสอบการทำงาน
-    """
-
-    # ### pythainlp.corpus
-
-    def test_conceptnet(self):
-        self.assertIsNotNone(conceptnet.edges("รัก"))
-
-    def test_corpus(self):
-        self.assertIsNotNone(countries())
-        self.assertIsNotNone(provinces())
-        self.assertIsNotNone(thai_female_names())
-        self.assertIsNotNone(thai_male_names())
-        self.assertIsNotNone(thai_negations())
-        self.assertIsNotNone(thai_stopwords())
-        self.assertIsNotNone(thai_syllables())
-        self.assertIsNotNone(thai_words())
-        download("test")
-        self.assertIsNotNone(remove("test"))
-        self.assertIsNotNone(remove("tnc_freq"))
-
-    def test_tnc(self):
-        self.assertIsNotNone(tnc.word_freqs())
-        self.assertIsNotNone(tnc.word_freq("นก"))
-
-    def test_ttc(self):
-        self.assertIsNotNone(ttc.word_freqs())
-
-    def test_wordnet(self):
-        self.assertIsNotNone(wordnet.langs())
-
-        self.assertEqual(
-            wordnet.synset("spy.n.01").lemma_names("tha"), ["สปาย", "สายลับ"]
-        )
-        self.assertIsNotNone(wordnet.synsets("นก"))
-        self.assertIsNotNone(wordnet.all_synsets(pos=wn.ADJ))
-
-        self.assertIsNotNone(wordnet.lemmas("นก"))
-        self.assertIsNotNone(wordnet.all_lemma_names(pos=wn.ADV))
-        self.assertIsNotNone(wordnet.lemma("cat.n.01.cat"))
-
-        self.assertEqual(wordnet.morphy("dogs"), "dog")
-
-        bird = wordnet.synset("bird.n.01")
-        mouse = wordnet.synset("mouse.n.01")
-        self.assertEqual(
-            wordnet.path_similarity(bird, mouse), bird.path_similarity(mouse)
-        )
-        self.assertEqual(
-            wordnet.wup_similarity(bird, mouse), bird.wup_similarity(mouse)
-        )
-
-        cat_key = wordnet.synsets("แมว")[0].lemmas()[0].key()
-        self.assertIsNotNone(wordnet.lemma_from_key(cat_key))
-
-    # ### pythainlp.soundex
-
-    def test_soundex(self):
-        self.assertIsNotNone(soundex("a", engine="lk82"))
-        self.assertIsNotNone(soundex("a", engine="udom83"))
-        self.assertIsNotNone(soundex("a", engine="metasound"))
-        self.assertIsNotNone(soundex("a", engine="XXX"))
-
-        self.assertEqual(lk82(None), "")
-        self.assertEqual(lk82(""), "")
-        self.assertEqual(lk82("เหตุ"), lk82("เหด"))
-        self.assertEqual(lk82("รถ"), "ร3000")
-        self.assertIsNotNone(lk82("เกาะ"))
-        self.assertIsNotNone(lk82("อุยกูร์"))
-        self.assertIsNotNone(lk82("หยากไย่"))
-        self.assertIsNotNone(lk82("หอ"))
-        self.assertEqual(lk82("น์"), "")
-
-        self.assertEqual(udom83(None), "")
-        self.assertEqual(udom83(""), "")
-        self.assertEqual(udom83("เหตุ"), udom83("เหด"))
-        self.assertEqual(udom83("รถ"), "ร800000")
-
-        self.assertEqual(metasound(None), "")
-        self.assertEqual(metasound(""), "")
-        self.assertEqual(metasound("เหตุ"), metasound("เหด"))
-        self.assertEqual(metasound("รักษ์"), metasound("รัก"))
-        self.assertEqual(metasound("บูรณะ"), "บ550")
-        self.assertEqual(metasound("คน"), "ค500")
-        self.assertEqual(metasound("คนA"), "ค500")
-        self.assertEqual(metasound("ดา"), "ด000")
-        self.assertIsNotNone(metasound("จะ"))
-        self.assertIsNotNone(metasound("ปา"))
-        self.assertIsNotNone(metasound("งง"))
-        self.assertIsNotNone(metasound("ลา"))
-        self.assertIsNotNone(metasound("มา"))
-        self.assertIsNotNone(metasound("ยา"))
-        self.assertIsNotNone(metasound("วา"))
-        self.assertIsNotNone(metasound("บูชา"))
-        self.assertIsNotNone(metasound("กมลา"))
-        self.assertIsNotNone(metasound("กาโวกาโว"))
-        self.assertIsNotNone(metasound("สุวรรณา"))
-        self.assertIsNotNone(metasound("ดอยบอย"))
-
-    # ### pythainlp.spell
-
-    def test_spell(self):
-        self.assertEqual(spell(None), "")
-        self.assertEqual(spell(""), "")
-        self.assertIsNotNone(spell("เน้ร"))
-        self.assertIsNotNone(spell("เกสมร์"))
-
-        self.assertEqual(correct(None), "")
-        self.assertEqual(correct(""), "")
-        self.assertIsNotNone(correct("ทดสอง"))
-
-        checker = NorvigSpellChecker(dict_filter="")
-        self.assertIsNotNone(checker.dictionary())
-        self.assertGreaterEqual(checker.prob("มี"), 0)
-
-    # ### pythainlp.summarize
-
-    def test_summarize(self):
-        text = "อาหาร หมายถึง ของแข็งหรือของเหลว "
-        text += "ที่กินหรือดื่มเข้าสู่ร่างกายแล้ว "
-        text += "จะทำให้เกิดพลังงานและความร้อนแก่ร่างกาย "
-        text += "ทำให้ร่างกายเจริญเติบโต "
-        text += "ซ่อมแซมส่วนที่สึกหรอ ควบคุมการเปลี่ยนแปลงต่างๆ ในร่างกาย "
-        text += "ช่วยทำให้อวัยวะต่างๆ ทำงานได้อย่างปกติ "
-        text += "อาหารจะต้องไม่มีพิษและไม่เกิดโทษต่อร่างกาย"
-        self.assertEqual(
-            summarize(text=text, n=1, engine="frequency"),
-            ["อาหารจะต้องไม่มีพิษและไม่เกิดโทษต่อร่างกาย"],
-        )
-        self.assertIsNotNone(summarize(text, 1, engine="XX"))
-
-    # ### pythainlp.tag
-
-    def test_pos_tag(self):
-        tokens = ["ผม", "รัก", "คุณ"]
-
-        self.assertEqual(pos_tag(None), [])
-        self.assertEqual(pos_tag([]), [])
-
-        self.assertEqual(unigram.tag(None, corpus="pud"), [])
-        self.assertEqual(unigram.tag([], corpus="pud"), [])
-        self.assertEqual(unigram.tag(None, corpus="orchid"), [])
-        self.assertEqual(unigram.tag([], corpus="orchid"), [])
-
-        self.assertIsNotNone(pos_tag(tokens, engine="unigram", corpus="orchid"))
-        self.assertIsNotNone(pos_tag(tokens, engine="unigram", corpus="pud"))
-        self.assertIsNotNone(pos_tag([""], engine="unigram", corpus="pud"))
-        self.assertEqual(
-            pos_tag(word_tokenize("คุณกำลังประชุม"), engine="unigram"),
-            [("คุณ", "PPRS"), ("กำลัง", "XVBM"), ("ประชุม", "VACT")],
-        )
-
-        self.assertIsNotNone(pos_tag(tokens, engine="perceptron", corpus="orchid"))
-        self.assertIsNotNone(pos_tag(tokens, engine="perceptron", corpus="pud"))
-        self.assertEqual(perceptron.tag(None, corpus="pud"), [])
-        self.assertEqual(perceptron.tag([], corpus="pud"), [])
-        self.assertEqual(perceptron.tag(None, corpus="orchid"), [])
-        self.assertEqual(perceptron.tag([], corpus="orchid"), [])
-
-        self.assertIsNotNone(pos_tag(None, engine="artagger"))
-        self.assertIsNotNone(pos_tag([], engine="artagger"))
-        self.assertIsNotNone(pos_tag(tokens, engine="artagger"))
-        self.assertEqual(
-            pos_tag(word_tokenize("คุณกำลังประชุม"), engine="artagger"),
-            [("คุณ", "PPRS"), ("กำลัง", "XVBM"), ("ประชุม", "VACT")],
-        )
-
-        self.assertEqual(pos_tag_sents(None), [])
-        self.assertEqual(pos_tag_sents([]), [])
-        self.assertEqual(
-            pos_tag_sents([["ผม", "กิน", "ข้าว"], ["แมว", "วิ่ง"]]),
-            [
-                [("ผม", "PPRS"), ("กิน", "VACT"), ("ข้าว", "NCMN")],
-                [("แมว", "NCMN"), ("วิ่ง", "VACT")],
-            ],
-        )
-
-    # ### pythainlp.tag.locations
-
-    def test_ner_locations(self):
-        self.assertEqual(
-            tag_provinces(["หนองคาย", "น่าอยู่"]),
-            [("หนองคาย", "B-LOCATION"), ("น่าอยู่", "O")],
-        )
-
-    # ### pythainlp.tag.named_entity
-
-    def test_ner(self):
-        ner = ThaiNameTagger()
-        self.assertEqual(ner.get_ner(""), [])
-        self.assertIsNotNone(ner.get_ner("แมวทำอะไรตอนห้าโมงเช้า"))
-        self.assertIsNotNone(ner.get_ner("แมวทำอะไรตอนห้าโมงเช้า", pos=False))
-        self.assertIsNotNone(
-            ner.get_ner(
-                """คณะวิทยาศาสตร์ประยุกต์และวิศวกรรมศาสตร์ มหาวิทยาลัยขอนแก่น
-                วิทยาเขตหนองคาย 112 หมู่ 7 บ้านหนองเดิ่น ตำบลหนองกอมเกาะ อำเภอเมือง
-                จังหวัดหนองคาย 43000"""
-            )
-        )
-        # self.assertEqual(
-        #     ner.get_ner("แมวทำอะไรตอนห้าโมงเช้า"),
-        #     [
-        #         ("แมว", "NCMN", "O"),
-        #         ("ทำ", "VACT", "O"),
-        #         ("อะไร", "PNTR", "O"),
-        #         ("ตอน", "NCMN", "O"),
-        #         ("ห้า", "VSTA", "B-TIME"),
-        #         ("โมง", "NCMN", "I-TIME"),
-        #         ("เช้า", "ADVN", "I-TIME"),
-        #     ],
-        # )
-        # self.assertEqual(
-        #     ner.get_ner("แมวทำอะไรตอนห้าโมงเช้า", pos=False),
-        #     [
-        #         ("แมว", "O"),
-        #         ("ทำ", "O"),
-        #         ("อะไร", "O"),
-        #         ("ตอน", "O"),
-        #         ("ห้า", "B-TIME"),
-        #         ("โมง", "I-TIME"),
-        #         ("เช้า", "I-TIME"),
-        #     ],
-        # )
-
-    # ### pythainlp.tokenize
-
-    def test_dict_word_tokenize(self):
-        self.assertEqual(dict_word_tokenize(""), [])
-
-    def test_etcc(self):
-        self.assertEqual(etcc.segment(""), "")
-        self.assertIsInstance(etcc.segment("คืนความสุข"), list)
-        self.assertIsNotNone(
-            etcc.segment(
-                "หมูแมวเหล่านี้ด้วยเหตุผลเชื่อมโยงทางกรรมพันธุ์"
-                + "สัตว์มีแขนขาหน้าหัวเราะเพราะแข็งขืน"
-            )
-        )
-
-    def test_word_tokenize(self):
-        self.assertEqual(word_tokenize(""), [])
-        self.assertEqual(
-            word_tokenize("ฉันรักภาษาไทยเพราะฉันเป็นคนไทย"),
-            ["ฉัน", "รัก", "ภาษาไทย", "เพราะ", "ฉัน", "เป็น", "คนไทย"],
-        )
-
-        self.assertIsNotNone(word_tokenize("หมอนทองตากลมหูว์MBK39", engine="newmm"))
-        self.assertIsNotNone(word_tokenize("หมอนทองตากลมหูว์MBK39", engine="mm"))
-        self.assertIsNotNone(word_tokenize("หมอนทองตากลมหูว์MBK39", engine="longest"))
-        self.assertIsNotNone(word_tokenize("หมอนทองตากลมหูว์MBK39", engine="ulmfit"))
-        self.assertIsNotNone(word_tokenize("หมอนทองตากลมหูว์MBK39", engine="icu"))
-        self.assertIsNotNone(word_tokenize("หมอนทองตากลมหูว์MBK39", engine="deepcut"))
-        self.assertIsNotNone(word_tokenize("หมอนทองตากลมหูว์MBK39", engine="XX"))
-
-        self.assertIsNotNone(dict_trie(()))
-        self.assertIsNotNone(dict_trie(("ทดสอบ", "สร้าง", "Trie")))
-        self.assertIsNotNone(dict_trie(["ทดสอบ", "สร้าง", "Trie"]))
-        self.assertIsNotNone(dict_trie(thai_words()))
-        self.assertIsNotNone(dict_trie(FROZEN_DICT_TRIE))
-        self.assertIsNotNone(
-            dict_trie(os.path.join(_CORPUS_PATH, _THAI_WORDS_FILENAME))
-        )
-
-        self.assertIsNotNone(word_tokenize("รถไฟฟ้าBTS", custom_dict=DEFAULT_DICT_TRIE))
-        self.assertIsNotNone(
-            word_tokenize("ทดสอบ", engine="deepcut", custom_dict=FROZEN_DICT_TRIE)
-        )
-        self.assertIsNotNone(
-            word_tokenize("ทดสอบ", engine="XX", custom_dict=FROZEN_DICT_TRIE)
-        )
-
-    def test_Tokenizer(self):
-        t_test = Tokenizer(FROZEN_DICT_TRIE)
-        self.assertEqual(t_test.word_tokenize(""), [])
-        t_test.set_tokenize_engine("longest")
-        self.assertEqual(t_test.word_tokenize(None), [])
-
-        t_test = Tokenizer()
-        self.assertEqual(t_test.word_tokenize("ก"), ["ก"])
-
-    def test_word_tokenize_icu(self):
-        self.assertEqual(tokenize_pyicu.segment(None), [])
-        self.assertEqual(tokenize_pyicu.segment(""), [])
-        self.assertEqual(
-            word_tokenize("ฉันรักภาษาไทยเพราะฉันเป็นคนไทย", engine="icu"),
-            ["ฉัน", "รัก", "ภาษา", "ไทย", "เพราะ", "ฉัน", "เป็น", "คน", "ไทย"],
-        )
-
-    def test_word_tokenize_deepcut(self):
-        self.assertEqual(tokenize_deepcut.segment(None), [])
-        self.assertEqual(tokenize_deepcut.segment(""), [])
-        self.assertIsNotNone(tokenize_deepcut.segment("ทดสอบ", DEFAULT_DICT_TRIE))
-        self.assertIsNotNone(tokenize_deepcut.segment("ทดสอบ", ["ทด", "สอบ"]))
-        self.assertIsNotNone(word_tokenize("ทดสอบ", engine="deepcut"))
-
-    def test_word_tokenize_longest(self):
-        self.assertEqual(longest.segment(None), [])
-        self.assertEqual(longest.segment(""), [])
-        self.assertIsNotNone(longest.segment("กรุงเทพฯมากๆเพราโพาง BKKฯ"))
-        self.assertEqual(
-            word_tokenize("ฉันรักภาษาไทยเพราะฉันเป็นคนไทย", engine="longest"),
-            ["ฉัน", "รัก", "ภาษาไทย", "เพราะ", "ฉัน", "เป็น", "คนไทย"],
-        )
-
-    def test_word_tokenize_mm(self):
-        self.assertEqual(multi_cut.segment(None), [])
-        self.assertEqual(multi_cut.segment(""), [])
-        self.assertEqual(word_tokenize("", engine="mm"), [])
-        self.assertEqual(
-            word_tokenize("ฉันรักภาษาไทยเพราะฉันเป็นคนไทย", engine="mm"),
-            ["ฉัน", "รัก", "ภาษาไทย", "เพราะ", "ฉัน", "เป็น", "คนไทย"],
-        )
-
-        self.assertIsNotNone(multi_cut.mmcut("ทดสอบ"))
-
-        self.assertIsNotNone(multi_cut.find_all_segment("รถไฟฟ้ากรุงเทพมหานครBTS"))
-        self.assertEqual(multi_cut.find_all_segment(None), [])
-
-    def test_word_tokenize_newmm(self):
-        self.assertEqual(newmm.segment(None), [])
-        self.assertEqual(newmm.segment(""), [])
-        self.assertEqual(
-            word_tokenize("ฉันรักภาษาไทยเพราะฉันเป็นคนไทย", engine="newmm"),
-            ["ฉัน", "รัก", "ภาษาไทย", "เพราะ", "ฉัน", "เป็น", "คนไทย"],
-        )
-        self.assertEqual(
-            word_tokenize(
-                "สวัสดีครับ สบายดีไหมครับ", engine="newmm", keep_whitespace=True
-            ),
-            ["สวัสดี", "ครับ", " ", "สบายดี", "ไหม", "ครับ"],
-        )
-        self.assertEqual(
-            word_tokenize("จุ๋มง่วงนอนยัง", engine="newmm"), ["จุ๋ม", "ง่วงนอน", "ยัง"]
-        )
-        self.assertEqual(word_tokenize("จุ๋มง่วง", engine="newmm"), ["จุ๋ม", "ง่วง"])
-        self.assertEqual(
-            word_tokenize("จุ๋ม   ง่วง", engine="newmm", keep_whitespace=False),
-            ["จุ๋ม", "ง่วง"],
-        )
-
-    def test_sent_tokenize(self):
-        self.assertEqual(sent_tokenize(None), [])
-        self.assertEqual(sent_tokenize(""), [])
-        self.assertEqual(
-            sent_tokenize("รักน้ำ  รักปลา  ", engine="whitespace"),
-            ["รักน้ำ", "รักปลา", ""],
-        )
-        self.assertEqual(sent_tokenize("รักน้ำ  รักปลา  "), ["รักน้ำ", "รักปลา"])
-
-    def test_subword_tokenize(self):
-        self.assertEqual(subword_tokenize(None), [])
-        self.assertEqual(subword_tokenize(""), [])
-        self.assertIsNotNone(subword_tokenize("สวัสดีดาวอังคาร", engine="tcc"))
-        self.assertIsNotNone(subword_tokenize("สวัสดีดาวอังคาร", engine="etcc"))
-
-    def test_syllable_tokenize(self):
-        self.assertEqual(syllable_tokenize(None), [])
-        self.assertEqual(syllable_tokenize(""), [])
-        self.assertEqual(
-            syllable_tokenize("สวัสดีชาวโลก"), ["สวัส", "ดี", "ชาว", "โลก"]
-        )
-
-    def test_tcc(self):
-        self.assertEqual(tcc.segment(None), [])
-        self.assertEqual(tcc.segment(""), [])
-        self.assertEqual(tcc.segment("ประเทศไทย"), ["ป", "ระ", "เท", "ศ", "ไท", "ย"])
-
-        self.assertEqual(list(tcc.tcc("")), [])
-        self.assertEqual(tcc.tcc_pos(""), set())
-
-    # ### pythainlp.transliterate
-
-    def test_romanize(self):
-        self.assertEqual(romanize(None), "")
-        self.assertEqual(romanize(""), "")
-        self.assertEqual(romanize("แมว"), "maeo")
-
-        self.assertEqual(romanize_royin(None), "")
-        self.assertEqual(romanize_royin(""), "")
-        self.assertEqual(romanize_royin("หาย"), "hai")
-        self.assertEqual(romanize_royin("หมอก"), "mok")
-        # self.assertEqual(romanize_royin("มหา"), "maha")  # not pass
-        # self.assertEqual(romanize_royin("หยาก"), "yak")  # not pass
-        # self.assertEqual(romanize_royin("อยาก"), "yak")  # not pass
-        # self.assertEqual(romanize_royin("ยมก"), "yamok")  # not pass
-        # self.assertEqual(romanize_royin("กลัว"), "klua")  # not pass
-        # self.assertEqual(romanize_royin("กลัว"), "klua")  # not pass
-
-        self.assertEqual(romanize("แมว", engine="royin"), "maeo")
-        self.assertEqual(romanize("เดือน", engine="royin"), "duean")
-        self.assertEqual(romanize("ดู", engine="royin"), "du")
-        self.assertEqual(romanize("ดำ", engine="royin"), "dam")
-        self.assertEqual(romanize("บัว", engine="royin"), "bua")
-        self.assertEqual(romanize("กร", engine="royin"), "kon")
-        self.assertEqual(romanize("กรร", engine="royin"), "kan")
-        self.assertEqual(romanize("กรรม", engine="royin"), "kam")
-        self.assertIsNotNone(romanize("กก", engine="royin"))
-        self.assertIsNotNone(romanize("ฝ้าย", engine="royin"))
-        self.assertIsNotNone(romanize("ทีปกร", engine="royin"))
-        self.assertIsNotNone(romanize("กรม", engine="royin"))
-        self.assertIsNotNone(romanize("ธรรพ์", engine="royin"))
-        self.assertIsNotNone(romanize("กฏa์1์ ์", engine="royin"))
-        self.assertEqual(romanize("แมว", engine="thai2rom"), "maeo")
-
-    def test_transliterate(self):
-        self.assertEqual(transliterate(""), "")
-        self.assertEqual(transliterate("แมว", "pyicu"), "mæw")
-        self.assertEqual(transliterate("คน", engine="ipa"), "kʰon")
-        self.assertIsNotNone(trans_list("คน"))
-        self.assertIsNotNone(xsampa_list("คน"))
-
-    # ### pythainlp.util
-
-    def test_collate(self):
-        self.assertEqual(collate(["ไก่", "กก"]), ["กก", "ไก่"])
-        self.assertEqual(
-            collate(["ไก่", "เป็ด", "หมู", "วัว"]), ["ไก่", "เป็ด", "วัว", "หมู"]
-        )
-
-    def test_number(self):
-        self.assertEqual(
-            bahttext(5611116.50),
-            "ห้าล้านหกแสนหนึ่งหมื่นหนึ่งพันหนึ่งร้อยสิบหกบาทห้าสิบสตางค์",
-        )
-        self.assertEqual(bahttext(116), "หนึ่งร้อยสิบหกบาทถ้วน")
-        self.assertEqual(bahttext(0), "ศูนย์บาทถ้วน")
-        self.assertEqual(bahttext(None), "")
-
-        self.assertEqual(num_to_thaiword(112), "หนึ่งร้อยสิบสอง")
-        self.assertEqual(num_to_thaiword(0), "ศูนย์")
-        self.assertEqual(num_to_thaiword(None), "")
-
-        self.assertEqual(thaiword_to_num("ร้อยสิบสอง"), 112)
-        self.assertEqual(
-            thaiword_to_num(
-                ["หก", "ล้าน", "หก", "แสน", "หกหมื่น", "หกพัน", "หกร้อย", "หกสิบ", "หก"]
-            ),
-            6666666,
-        )
-        self.assertEqual(thaiword_to_num("ยี่สิบ"), 20)
-        self.assertEqual(thaiword_to_num("ศูนย์"), 0)
-        self.assertEqual(thaiword_to_num("ศูนย์อะไรนะ"), 0)
-        self.assertEqual(thaiword_to_num(""), None)
-        self.assertEqual(thaiword_to_num(None), None)
-
-        self.assertEqual(arabic_digit_to_thai_digit("ไทยแลนด์ 4.0"), "ไทยแลนด์ ๔.๐")
-        self.assertEqual(arabic_digit_to_thai_digit(""), "")
-        self.assertEqual(arabic_digit_to_thai_digit(None), "")
-
-        self.assertEqual(thai_digit_to_arabic_digit("๔๐๔ Not Found"), "404 Not Found")
-        self.assertEqual(thai_digit_to_arabic_digit(""), "")
-        self.assertEqual(thai_digit_to_arabic_digit(None), "")
-
-        self.assertEqual(digit_to_text("RFC 7258"), "RFC เจ็ดสองห้าแปด")
-        self.assertEqual(digit_to_text(""), "")
-        self.assertEqual(digit_to_text(None), "")
-
-        self.assertEqual(text_to_arabic_digit("เจ็ด"), "7")
-        self.assertEqual(text_to_arabic_digit(""), "")
-        self.assertEqual(text_to_arabic_digit(None), "")
-
-        self.assertEqual(text_to_thai_digit("เก้า"), "๙")
-        self.assertEqual(text_to_thai_digit(""), "")
-        self.assertEqual(text_to_thai_digit(None), "")
-
-    def test_keyboard(self):
-        self.assertEqual(eng_to_thai("l;ylfu8iy["), "สวัสดีครับ")
-        self.assertEqual(thai_to_eng("สวัสดีครับ"), "l;ylfu8iy[")
-
-    def test_keywords(self):
-        word_list = word_tokenize(
-            "แมวกินปลาอร่อยรู้ไหมว่าแมวเป็นแมวรู้ไหมนะแมว", engine="newmm"
-        )
-        self.assertEqual(find_keyword(word_list), {"แมว": 4})
-
-    def test_rank(self):
-        self.assertEqual(rank([]), None)
-        self.assertEqual(rank(["แมว", "คน", "แมว"]), Counter({"แมว": 2, "คน": 1}))
-        self.assertIsNotNone(rank(["แมว", "คน", "แมว"], exclude_stopwords=True))
-
-    # ### pythainlp.util.date
-
-    def test_date(self):
-        self.assertIsNotNone(now_reign_year())
-
-        self.assertEqual(reign_year_to_ad(2, 10), 2017)
-        self.assertIsNotNone(reign_year_to_ad(2, 9))
-        self.assertIsNotNone(reign_year_to_ad(2, 8))
-        self.assertIsNotNone(reign_year_to_ad(2, 7))
-
-    def test_thai_strftime(self):
-        date = datetime.datetime(1976, 10, 6, 1, 40)
-        self.assertEqual(thai_strftime(date, "%c"), "พ   6 ต.ค. 01:40:00 2519")
-        self.assertEqual(thai_strftime(date, "%c", True), "พ   ๖ ต.ค. ๐๑:๔๐:๐๐ ๒๕๑๙")
-        self.assertEqual(
-            thai_strftime(date, "%Aที่ %d %B พ.ศ. %Y เวลา %H:%Mน. (%a %d-%b-%y) %% %"),
-            "วันพุธที่ 06 ตุลาคม พ.ศ. 2519 เวลา 01:40น. (พ 06-ต.ค.-19) % %",
-        )
-        self.assertIsNotNone(thai_strftime(date, "%A%a%B%b%C%c%D%F%G%g%v%X%x%Y%y%+"))
-
-    # ### pythainlp.util.normalize
-
-    def test_deletetone(self):
-        self.assertEqual(deletetone("จิ้น"), "จิน")
-        self.assertEqual(deletetone("เก๋า"), "เกา")
-
-    def test_normalize(self):
-        self.assertEqual(normalize("เเปลก"), "แปลก")
-        self.assertIsNotNone(normalize("พรรค์จันทร์ab์"))
-
-    # ### pythainlp.util.thai
-
-    def test_countthai(self):
-        self.assertEqual(countthai(""), 0)
-        self.assertEqual(countthai("ประเทศไทย"), 100.0)
-        self.assertEqual(countthai("(กกต.)", ".()"), 100.0)
-        self.assertEqual(countthai("(กกต.)", None), 50.0)
-
-    def test_isthaichar(self):
-        self.assertEqual(isthaichar("ก"), True)
-        self.assertEqual(isthaichar("a"), False)
-        self.assertEqual(isthaichar("0"), False)
-
-    def test_isthai(self):
-        self.assertEqual(isthai("ไทย"), True)
-        self.assertEqual(isthai("ไทย0"), False)
-        self.assertEqual(isthai("ต.ค."), True)
-        self.assertEqual(isthai("(ต.ค.)"), False)
-        self.assertEqual(isthai("ต.ค.", ignore_chars=None), False)
-        self.assertEqual(isthai("(ต.ค.)", ignore_chars=".()"), True)
-
-    def test_is_thaicheck(self):
-        self.assertEqual(thaicheck("ตา"), True)
-        self.assertEqual(thaicheck("ยา"), True)
-        self.assertEqual(thaicheck("ฆ่า"), True)
-        self.assertEqual(thaicheck("คน"), True)
-        self.assertEqual(thaicheck("กะ"), True)
-        self.assertEqual(thaicheck("มอ"), True)
-        self.assertEqual(thaicheck("มาร์ค"), False)
-        self.assertEqual(thaicheck("เลข"), False)
-        self.assertEqual(thaicheck("กะ"), True)
-        self.assertEqual(thaicheck("ศา"), False)
-        self.assertEqual(thaicheck("abc"), False)
-        self.assertEqual(thaicheck("ลักษ์"), False)
-
-    # ### pythainlp.word_vector
-
-    def test_thai2vec(self):
-        self.assertGreaterEqual(word_vector.similarity("แบคทีเรีย", "คน"), 0)
-        self.assertIsNotNone(word_vector.sentence_vectorizer(""))
-        self.assertIsNotNone(word_vector.sentence_vectorizer("เสรีภาพในการชุมนุม"))
-        self.assertIsNotNone(
-            word_vector.sentence_vectorizer("เสรีภาพในการรวมตัว\nสมาคม", use_mean=True)
-        )
-        self.assertIsNotNone(
-            word_vector.sentence_vectorizer("I คิด therefore I am ผ็ฎ์")
-        )
-        self.assertIsNotNone(
-            word_vector.most_similar_cosmul(
-                ["สหรัฐอเมริกา", "ประธานาธิบดี"], ["ประเทศไทย"]
-            )[0][0]
-        )
-        self.assertEqual(
-            word_vector.doesnt_match(["ญี่ปุ่น", "พม่า", "ไอติม"]), "ไอติม"
-        )
-
-
-if __name__ == "__main__":
-    unittest.main()
-=======
 sys.path.append('../pythainlp')
 
 loader = unittest.TestLoader()
 testSuite = loader.discover('tests')
 testRunner = unittest.TextTestRunner(verbosity=2)
-testRunner.run(testSuite)
->>>>>>> e51e2a2a
+testRunner.run(testSuite)