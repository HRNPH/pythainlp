# -*- coding: utf-8 -*-
import sys
import unittest
from collections import Counter

from pythainlp.change import texttoeng, texttothai
from pythainlp.collation import collation
from pythainlp.corpus.conceptnet import edges
from pythainlp.corpus.tnc import get_word_frequency_all
from pythainlp.corpus import (
    alphabet,
    country,
    newthaiword,
    provinces,
    stopwords,
    thaiword,
    tone,
    wordnet,
    ttc
)
from pythainlp.date import now, reign_year_to_ad, now_reign_year
from pythainlp.keywords import find_keyword
from pythainlp.ner import ThaiNameRecognizer
from pythainlp.number import numtowords
from pythainlp.rank import rank
from pythainlp.romanization import romanize
from pythainlp.soundex import lk82, metasound, udom83
from pythainlp.spell import spell
from pythainlp.summarize import summarize_text
from pythainlp.tag import pos_tag, pos_tag_sents
from pythainlp.tokenize import etcc, isthai, syllable_tokenize, tcc, word_tokenize
from pythainlp.util import listtext_num2num, normalize
<<<<<<< HEAD
from pythainlp.Text import Text
from pythainlp.g2p import ipa
=======
from pythainlp.text import Text
>>>>>>> c76e786e


class TestUM(unittest.TestCase):
    """
    ทดสอบการทำงาน
    """

    def test_segment(self):
        self.assertEqual(
            word_tokenize("ฉันรักภาษาไทยเพราะฉันเป็นคนไทย"),
            ["ฉัน", "รัก", "ภาษาไทย", "เพราะ", "ฉัน", "เป็น", "คนไทย"],
        )

    def test_syllable_tokenize(self):
        self.assertEqual(
            syllable_tokenize("สวัสดีชาวโลก"), ["สวัส", "ดี", "ชาว", "โลก"]
        )

    def test_segment_icu(self):
        self.assertEqual(
            word_tokenize("ฉันรักภาษาไทยเพราะฉันเป็นคนไทย", engine="icu"),
            ["ฉัน", "รัก", "ภาษา", "ไทย", "เพราะ", "ฉัน", "เป็น", "คน", "ไทย"],
        )

    def test_segment_mm(self):
        self.assertEqual(
            word_tokenize("ฉันรักภาษาไทยเพราะฉันเป็นคนไทย", engine="mm"),
            ["ฉัน", "รัก", "ภาษาไทย", "เพราะ", "ฉัน", "เป็น", "คนไทย"],
        )

    def test_segment_newmm(self):
        self.assertEqual(
            word_tokenize("ฉันรักภาษาไทยเพราะฉันเป็นคนไทย", engine="newmm"),
            ["ฉัน", "รัก", "ภาษาไทย", "เพราะ", "ฉัน", "เป็น", "คนไทย"],
        )
        self.assertEqual(
            word_tokenize("สวัสดีครับ สบายดีไหมครับ", engine="newmm"),
            ["สวัสดี", "ครับ", " ", "สบายดี", "ไหม", "ครับ"],
        )
        self.assertEqual(
            word_tokenize("จุ๋มง่วงนอนยัง", engine="newmm"), ["จุ๋ม", "ง่วงนอน", "ยัง"]
        )
        self.assertEqual(word_tokenize("จุ๋มง่วง", engine="newmm"), ["จุ๋ม", "ง่วง"])
        self.assertEqual(
            word_tokenize("จุ๋ม   ง่วง", engine="newmm", whitespaces=False),
            ["จุ๋ม", "ง่วง"],
        )

    def test_segment_longest_matching(self):
        self.assertEqual(
            word_tokenize("ฉันรักภาษาไทยเพราะฉันเป็นคนไทย", engine="longest"),
            ["ฉัน", "รัก", "ภาษาไทย", "เพราะ", "ฉัน", "เป็น", "คนไทย"],
        )

    def test_segment_wordcut(self):
        if (
            sys.version_info >= (3, 4)
            and sys.platform != "win32"
            and sys.platform != "win64"
        ):
            self.assertEqual(
                word_tokenize("ฉันรักภาษาไทยเพราะฉันเป็นคนไทย", engine="wordcutpy"),
                ["ฉัน", "รัก", "ภาษา", "ไทย", "เพราะ", "ฉัน", "เป็น", "คน", "ไทย"],
            )

    def test_rank(self):
        self.assertEqual(rank(["แมว", "คน", "แมว"]), Counter({"แมว": 2, "คน": 1}))

    def test_change(self):
        self.assertEqual(texttothai("l;ylfu8iy["), "สวัสดีครับ")
        self.assertEqual(texttoeng("สวัสดีครับ"), "l;ylfu8iy[")

    def test_romanization(self):
        self.assertEqual(romanize("แมว"), "maeo")
        self.assertEqual(romanize("แมว", "pyicu"), "mæw")

    def test_romanization_royin(self):
        engine = "royin"
        self.assertEqual(romanize("แมว", engine=engine), "maeo")
        self.assertEqual(romanize("เดือน", engine=engine), "duean")
        self.assertEqual(romanize("ดู", engine=engine), "du")
        self.assertEqual(romanize("ดำ", engine=engine), "dam")
        self.assertEqual(romanize("บัว", engine=engine), "bua")

    def test_number(self):
        self.assertEqual(
            numtowords(5611116.50),
            "ห้าล้านหกแสนหนึ่งหมื่นหนึ่งพันหนึ่งร้อยสิบหกบาทห้าสิบสตางค์",
        )

    def test_tcc(self):
        self.assertEqual(tcc.tcc("ประเทศไทย"), "ป/ระ/เท/ศ/ไท/ย")

    def test_isthai(self):
        self.assertEqual(isthai("ประเทศไทย"), {"thai": 100.0})

    def test_etcc(self):
        self.assertEqual(etcc.etcc("คืนความสุข"), "/คืน/ความสุข")

    def test_soundex(self):
        self.assertEqual(lk82("รถ"), "ร3000")
        self.assertEqual(udom83("รถ"), "ร800000")
        self.assertEqual(metasound("บูรณะ"), "บ550")
        self.assertEqual(metasound("คน"), "ค500")
        self.assertEqual(metasound("คนA"), "ค500")
        self.assertEqual(metasound("ดา"), "ด000")
        self.assertEqual(metasound("รักษ์"), metasound("รัก"))

    def test_wordnet(self):
        self.assertEqual(
            wordnet.synset("spy.n.01").lemma_names("tha"), ["สปาย", "สายลับ"]
        )
        self.assertIsNotNone(wordnet.langs())

    def test_stopword(self):
        self.assertIsNotNone(stopwords.words("thai"))

    def test_spell(self):
        self.assertIsNotNone(spell("เน้ร"))

    def test_conceptnet(self):
        self.assertIsNotNone(edges("รัก"))

    def test_tnc(self):
        self.assertIsNotNone(get_word_frequency_all())

    def test_ttc(self):
        self.assertIsNotNone(ttc.get_word_frequency_all())

    def test_date(self):
        self.assertIsNotNone(now())
        self.assertEqual(reign_year_to_ad(2, 10), 2017)
        self.assertIsNotNone(reign_year_to_ad(2, 9))
        self.assertIsNotNone(reign_year_to_ad(2, 8))
        self.assertIsNotNone(reign_year_to_ad(2, 7))
        self.assertIsNotNone(now_reign_year())

    def test_summarize(self):
        text = "อาหาร หมายถึง ของแข็งหรือของเหลว "
        text += "ที่กินหรือดื่มเข้าสู่ร่างกายแล้ว "
        text += "จะทำให้เกิดพลังงานและความร้อนแก่ร่างกาย "
        text += "ทำให้ร่างกายเจริญเติบโต "
        text += "ซ่อมแซมส่วนที่สึกหรอ ควบคุมการเปลี่ยนแปลงต่างๆ ในร่างกาย "
        text += "ช่วยทำให้อวัยวะต่างๆ ทำงานได้อย่างปกติ "
        text += "อาหารจะต้องไม่มีพิษและไม่เกิดโทษต่อร่างกาย"
        self.assertEqual(
            summarize_text(text=text, n=1, engine="frequency"),
            ["อาหารจะต้องไม่มีพิษและไม่เกิดโทษต่อร่างกาย"],
        )

    def test_corpus(self):
        self.assertIsNotNone(alphabet.get_data())
        self.assertIsNotNone(country.get_data())
        self.assertIsNotNone(tone.get_data())
        self.assertIsNotNone(provinces.get_data())
        self.assertTrue(len(newthaiword.get_data()) > len(thaiword.get_data()))

    def test_collation(self):
        self.assertEqual(collation(["ไก่", "กก"]), ["กก", "ไก่"])
        self.assertEqual(
            collation(["ไก่", "เป็ด", "หมู", "วัว"]), ["ไก่", "เป็ด", "วัว", "หมู"]
        )

    def test_normalize(self):
        self.assertEqual(normalize("เเปลก"), "แปลก")

    def test_listtext_num2num(self):
        if sys.version_info >= (3, 4):
            self.assertEqual(
                listtext_num2num(
                    ["หก", "ล้าน", "หกแสน", "หกหมื่น", "หกพัน", "หกร้อย", "หกสิบ", "หก"]
                ),
                6666666,
            )

    def test_keywords(self):
        word_list = word_tokenize(
            "แมวกินปลาอร่อยรู้ไหมว่าแมวเป็นแมวรู้ไหมนะแมว", engine="newmm"
        )
        self.assertEqual(find_keyword(word_list), {"แมว": 4})

    def test_tag(self):
        self.assertEqual(
            pos_tag(word_tokenize("คุณกำลังประชุม"), engine="old"),
            [("คุณ", "PPRS"), ("กำลัง", "XVBM"), ("ประชุม", "VACT")],
        )
        self.assertEqual(
            pos_tag_sents([["ผม", "กิน", "ข้าว"], ["แมว", "วิ่ง"]]),
            [
                [("ผม", "PPRS"), ("กิน", "VACT"), ("ข้าว", "NCMN")],
                [("แมว", "NCMN"), ("วิ่ง", "VACT")],
            ],
        )

        if sys.version_info >= (3, 4):
            self.assertEqual(
                str(type(pos_tag(word_tokenize("ผมรักคุณ"), engine="artagger"))),
                "<class 'list'>",
            )

    def test_ner(self):
        ner = ThaiNameRecognizer()
        self.assertEqual(
            ner.get_ner("แมวทำอะไรตอนห้าโมงเช้า"),
            [
                ("แมว", "NCMN", "O"),
                ("ทำ", "VACT", "O"),
                ("อะไร", "PNTR", "O"),
                ("ตอน", "NCMN", "O"),
                ("ห้า", "VSTA", "B-TIME"),
                ("โมง", "NCMN", "I-TIME"),
                ("เช้า", "ADVN", "I-TIME"),
            ],
        )
        self.assertEqual(
            ner.get_ner("แมวทำอะไรตอนห้าโมงเช้า", pos=False),
            [
                ("แมว", "O"),
                ("ทำ", "O"),
                ("อะไร", "O"),
                ("ตอน", "O"),
                ("ห้า", "B-TIME"),
                ("โมง", "I-TIME"),
                ("เช้า", "I-TIME"),
            ],
        )

    def test_Text(self):
        self.assertIsNotNone(Text("ทดสอบภาษาไทย"))

    def test_ipa(self):
        t=ipa("คน")
        self.assertEqual(t.str(),'kʰon')
        self.assertIsNotNone(t.list())
        self.assertIsNotNone(t.xsampa_list())


if __name__ == "__main__":
    unittest.main()<|MERGE_RESOLUTION|>--- conflicted
+++ resolved
@@ -30,13 +30,8 @@
 from pythainlp.tag import pos_tag, pos_tag_sents
 from pythainlp.tokenize import etcc, isthai, syllable_tokenize, tcc, word_tokenize
 from pythainlp.util import listtext_num2num, normalize
-<<<<<<< HEAD
-from pythainlp.Text import Text
 from pythainlp.g2p import ipa
-=======
 from pythainlp.text import Text
->>>>>>> c76e786e
-
 
 class TestUM(unittest.TestCase):
     """
