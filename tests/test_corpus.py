# -*- coding: utf-8 -*-

import os
import unittest

import nltk
from nltk.corpus import wordnet as wn
from requests import Response
from pythainlp.corpus import (
    conceptnet,
    countries,
    download,
    get_corpus_db,
    get_corpus_db_detail,
    get_corpus_default_db,
    get_corpus_path,
    oscar,
    provinces,
    remove,
    thai_family_names,
    thai_female_names,
    thai_male_names,
    thai_negations,
    thai_stopwords,
    thai_syllables,
    thai_synonym,
    thai_words,
<<<<<<< HEAD
    volubilis,
    wikipedia_titles,
=======
>>>>>>> 6a2a3f19
    tnc,
    ttc,
    wikipedia_titles,
    wordnet,
)
from pythainlp.corpus.util import revise_newmm_default_wordset


class TestCorpusPackage(unittest.TestCase):
    def test_conceptnet(self):
        self.assertIsNotNone(conceptnet.edges("รัก"))

    def test_corpus(self):
        self.assertIsInstance(thai_negations(), frozenset)
        self.assertIsInstance(thai_stopwords(), frozenset)
        self.assertIsInstance(thai_syllables(), frozenset)
        self.assertIsInstance(thai_words(), frozenset)
        self.assertIsInstance(volubilis(), frozenset)
        self.assertIsInstance(wikipedia_titles(), frozenset)

        self.assertIsInstance(countries(), frozenset)
        self.assertIsInstance(provinces(), frozenset)
        self.assertIsInstance(provinces(details=True), list)
        self.assertIsInstance(thai_synonym(), dict)
        self.assertEqual(
            len(provinces(details=False)), len(provinces(details=True))
        )
        self.assertIsInstance(thai_family_names(), frozenset)
        self.assertIsInstance(list(thai_family_names())[0], str)
        self.assertIsInstance(thai_female_names(), frozenset)
        self.assertIsInstance(thai_male_names(), frozenset)

        self.assertIsInstance(
            get_corpus_db("https://example.com/XXXXXX0lkjasd/SXfmskdjKKXXX"),
            Response,
        )  # URL does not exist, should get 404 response
        self.assertIsNone(get_corpus_db("XXXlkja3sfdXX"))  # Invalid URL

        self.assertEqual(
            get_corpus_db_detail("XXXmx3KSXX"), {}
        )  # corpus does not exist
        self.assertEqual(
            get_corpus_db_detail("XXXmx3KSXX", version="0.2"), {}
        )  # corpus does not exist

        self.assertTrue(download("test"))  # download the first time
        self.assertTrue(download(name="test", force=True))  # force download
        self.assertTrue(download(name="test"))  # try download existing
        self.assertFalse(
            download(name="test", url="wrongurl")
        )  # URL not exist
        self.assertFalse(
            download(name="XxxXXxxx817d37sf")
        )  # corpus name not exist
        self.assertIsNotNone(get_corpus_db_detail("test"))  # corpus exists
        self.assertIsNotNone(get_corpus_path("test"))  # corpus exists
        self.assertIsNone(get_corpus_default_db("test"))
        self.assertIsNotNone(get_corpus_default_db("thainer", "1.5.1"))
        self.assertIsNotNone(get_corpus_default_db("thainer"))
        self.assertIsNone(get_corpus_default_db("thainer", "1.2"))
        self.assertTrue(remove("test"))  # remove existing
        self.assertFalse(remove("test"))  # remove non-existing
        self.assertIsNone(get_corpus_path("XXXkdjfBzc"))  # query non-existing
        self.assertFalse(download(name="test", version="0.0"))
        self.assertFalse(download(name="test", version="0.0.0"))
        self.assertFalse(download(name="test", version="0.0.1"))
        self.assertFalse(download(name="test", version="0.0.2"))
        self.assertFalse(download(name="test", version="0.0.3"))
        self.assertFalse(download(name="test", version="0.0.4"))
        self.assertIsNotNone(download(name="test", version="0.0.5"))
        self.assertTrue(download("test"))
        self.assertIsNotNone(remove("test"))  # remove existing
        self.assertIsNotNone(download(name="test", version="0.0.6"))
        self.assertIsNotNone(download(name="test", version="0.0.7"))
        self.assertIsNotNone(download(name="test", version="0.0.8"))
        self.assertIsNotNone(download(name="test", version="0.0.9"))
        self.assertIsNotNone(download(name="test", version="0.0.10"))
        with self.assertRaises(Exception) as context:
            # Force re-downloading since the corpus already exists
            self.assertIsNotNone(download(
                name="test", version="0.0.11", force=True
            ))
        self.assertTrue(
            "Hash does not match expected."
            in
            str(context.exception)
        )
        self.assertIsNotNone(download(name="test", version="0.1"))
        self.assertIsNotNone(remove("test"))

    def test_oscar(self):
        self.assertIsNotNone(oscar.word_freqs())
        self.assertIsNotNone(oscar.unigram_word_freqs())

    def test_tnc(self):
        self.assertIsNotNone(tnc.word_freqs())
        self.assertIsNotNone(tnc.unigram_word_freqs())
        self.assertIsNotNone(tnc.bigram_word_freqs())
        self.assertIsNotNone(tnc.trigram_word_freqs())

    def test_ttc(self):
        self.assertIsNotNone(ttc.word_freqs())
        self.assertIsNotNone(ttc.unigram_word_freqs())

    def test_wordnet(self):
        nltk.download('omw-1.4', force=True)  # load wordnet
        self.assertIsNotNone(wordnet.langs())
        self.assertIn("tha", wordnet.langs())

        self.assertEqual(
            wordnet.synset("spy.n.01").lemma_names("tha"), ["สปาย", "สายลับ"]
        )
        self.assertIsNotNone(wordnet.synsets("นก"))
        self.assertIsNotNone(wordnet.all_synsets(pos=wn.ADJ))

        self.assertIsNotNone(wordnet.lemmas("นก"))
        self.assertIsNotNone(wordnet.all_lemma_names(pos=wn.ADV))
        self.assertIsNotNone(wordnet.lemma("cat.n.01.cat"))

        self.assertEqual(wordnet.morphy("dogs"), "dog")

        bird = wordnet.synset("bird.n.01")
        mouse = wordnet.synset("mouse.n.01")
        self.assertEqual(
            wordnet.path_similarity(bird, mouse), bird.path_similarity(mouse)
        )
        self.assertEqual(
            wordnet.wup_similarity(bird, mouse), bird.wup_similarity(mouse)
        )
        self.assertEqual(
            wordnet.lch_similarity(bird, mouse), bird.lch_similarity(mouse)
        )

        cat_key = wordnet.synsets("แมว")[0].lemmas()[0].key()
        self.assertIsNotNone(wordnet.lemma_from_key(cat_key))

    def test_revise_wordset(self):
        training_data = [
            ["ถวิล อุดล", " ", "เป็น", "นักการเมือง", "หนึ่ง", "ใน"],
            ["สี่เสืออีสาน", " ", "ซึ่ง", "ประกอบ", "ด้วย", "ตัว", "นายถวิล"],
            ["เอง", " ", "นายทองอินทร์ ภูริพัฒน์", " ", "นายเตียง ศิริขันธ์"],
            [" ", "และ", "นายจำลอง ดาวเรือง", " ", "และ", "เป็น", "รัฐมนตรี"],
            ["ที่", "ถูก", "สังหาร", "เมื่อ", "ปี", " ", "พ.ศ.", " ", "2492"],
        ]
        self.assertIsInstance(revise_newmm_default_wordset(training_data), set)

    def test_zip(self):
        _p = get_corpus_path("test_zip")
        self.assertEqual(os.path.isdir(_p), True)
        self.assertEqual(remove("test_zip"), True)<|MERGE_RESOLUTION|>--- conflicted
+++ resolved
@@ -25,11 +25,8 @@
     thai_syllables,
     thai_synonym,
     thai_words,
-<<<<<<< HEAD
     volubilis,
     wikipedia_titles,
-=======
->>>>>>> 6a2a3f19
     tnc,
     ttc,
     wikipedia_titles,
