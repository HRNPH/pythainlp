# -*- coding: utf-8 -*-
"""
Unit tests for pythainlp.util module.
"""
import datetime
import os
import unittest
from collections import Counter

from pythainlp.corpus import _CORPUS_PATH, thai_words
from pythainlp.corpus.common import _THAI_WORDS_FILENAME
from pythainlp.util import (
    Trie,
    arabic_digit_to_thai_digit,
    bahttext,
    collate,
    countthai,
<<<<<<< HEAD
=======
    delete_tone,
    dict_trie,
>>>>>>> d1475c2f
    digit_to_text,
    eng_to_thai,
    find_keyword,
    is_native_thai,
    isthai,
    isthaichar,
    normalize,
    now_reign_year,
    num_to_thaiword,
    rank,
    reign_year_to_ad,
    remove_phantom,
    remove_tonemarks,
    remove_zw,
    text_to_arabic_digit,
    text_to_thai_digit,
    thai_day2datetime,
    thai_digit_to_arabic_digit,
    thai_strftime,
    thai_time,
    thai_time2time,
    thai_to_eng,
    thaiword_to_num,
)


class TestUtilPackage(unittest.TestCase):

    # ### pythainlp.util

    def test_collate(self):
        self.assertEqual(collate(["ไก่", "กก"]), ["กก", "ไก่"])
        self.assertEqual(
            collate(["ไก่", "เป็ด", "หมู", "วัว"]),
            ["ไก่", "เป็ด", "วัว", "หมู"],
        )

    def test_number(self):
        self.assertEqual(
            bahttext(5611116.50),
            "ห้าล้านหกแสนหนึ่งหมื่นหนึ่งพันหนึ่งร้อยสิบหกบาทห้าสิบสตางค์",
        )
        self.assertEqual(bahttext(116), "หนึ่งร้อยสิบหกบาทถ้วน")
        self.assertEqual(bahttext(0), "ศูนย์บาทถ้วน")
        self.assertEqual(bahttext(None), "")

        self.assertEqual(num_to_thaiword(112), "หนึ่งร้อยสิบสอง")
        self.assertEqual(num_to_thaiword(0), "ศูนย์")
        self.assertEqual(num_to_thaiword(None), "")

        self.assertEqual(thaiword_to_num("ศูนย์"), 0)
        self.assertEqual(thaiword_to_num("แปด"), 8)
        self.assertEqual(thaiword_to_num("ยี่สิบ"), 20)
        self.assertEqual(thaiword_to_num("ร้อยสิบสอง"), 112)
        self.assertEqual(
            thaiword_to_num("หกล้านหกแสนหกหมื่นหกพันหกร้อยหกสิบหก"), 6666666
        )
        self.assertEqual(thaiword_to_num("สองล้านสามแสนหกร้อยสิบสอง"), 2300612)
        self.assertEqual(thaiword_to_num("หนึ่งร้อยสิบล้าน"), 110000000)
        self.assertEqual(
            thaiword_to_num("สิบห้าล้านล้านเจ็ดสิบสอง"), 15000000000072
        )
        self.assertEqual(thaiword_to_num("หนึ่งล้านล้าน"), 1000000000000)
        self.assertEqual(
            thaiword_to_num("สองแสนสี่หมื่นสามสิบล้านสี่พันล้าน"),
            240030004000000000,
        )
        self.assertEqual(thaiword_to_num("ร้อยสิบล้านแปดแสนห้าพัน"), 110805000)
        with self.assertRaises(ValueError):
            thaiword_to_num("ศูนย์อะไรนะ")
        with self.assertRaises(ValueError):
            thaiword_to_num("")
        with self.assertRaises(ValueError):
            thaiword_to_num("ห้าพันสี่หมื่น")
        with self.assertRaises(TypeError):
            thaiword_to_num(None)
        with self.assertRaises(TypeError):
            thaiword_to_num(["หนึ่ง"])

        self.assertEqual(
            arabic_digit_to_thai_digit("ไทยแลนด์ 4.0"), "ไทยแลนด์ ๔.๐"
        )
        self.assertEqual(arabic_digit_to_thai_digit(""), "")
        self.assertEqual(arabic_digit_to_thai_digit(None), "")

        self.assertEqual(
            thai_digit_to_arabic_digit("๔๐๔ Not Found"), "404 Not Found"
        )
        self.assertEqual(thai_digit_to_arabic_digit(""), "")
        self.assertEqual(thai_digit_to_arabic_digit(None), "")

        self.assertEqual(digit_to_text("RFC 7258"), "RFC เจ็ดสองห้าแปด")
        self.assertEqual(digit_to_text(""), "")
        self.assertEqual(digit_to_text(None), "")

        self.assertEqual(text_to_arabic_digit("เจ็ด"), "7")
        self.assertEqual(text_to_arabic_digit(""), "")
        self.assertEqual(text_to_arabic_digit(None), "")

        self.assertEqual(text_to_thai_digit("เก้า"), "๙")
        self.assertEqual(text_to_thai_digit(""), "")
        self.assertEqual(text_to_thai_digit(None), "")

    def test_keyboard(self):
        self.assertEqual(eng_to_thai("l;ylfu8iy["), "สวัสดีครับ")
        self.assertEqual(
            eng_to_thai("Tok8kicsj'xitgmLwmp"), "ธนาคารแห่งประเทศไทย"
        )

        self.assertEqual(thai_to_eng("สวัสดีครับ"), "l;ylfu8iy[")
        self.assertEqual(thai_to_eng("่นีพืฟสรหท"), "journalism")
        self.assertEqual(thai_to_eng("๋นีพืฟสรหท"), "Journalism")

    def test_keywords(self):
        word_list = ["แมว", "กิน", "ปลา", "อร่อย", "แมว", "เป็น", "แมว"]
        self.assertEqual(find_keyword(word_list), {"แมว": 3})

    def test_rank(self):
        self.assertEqual(rank([]), None)
        self.assertEqual(
            rank(["แมว", "คน", "แมว"]), Counter({"แมว": 2, "คน": 1})
        )
        self.assertIsNotNone(
            rank(["แมว", "คน", "แมว"], exclude_stopwords=True)
        )

    def test_date(self):
        self.assertIsNotNone(now_reign_year())

        self.assertEqual(reign_year_to_ad(2, 10), 2017)
        self.assertIsNotNone(reign_year_to_ad(2, 9))
        self.assertIsNotNone(reign_year_to_ad(2, 8))
        self.assertIsNotNone(reign_year_to_ad(2, 7))

    def test_thai_strftime(self):
        date = datetime.datetime(1976, 10, 6, 1, 40)
        self.assertEqual(thai_strftime(date, "%d"), "06")
        # self.assertEqual(thai_strftime(date, "%-d"), "6")  # No padding
        self.assertEqual(thai_strftime(date, "%d", True), "๐๖")  # Thai digit
        self.assertEqual(thai_strftime(date, "%%"), "%")  # % escape
        self.assertEqual(thai_strftime(date, "%-"), "-")  # Lone dash
        self.assertEqual(thai_strftime(date, "%c"), "พ   6 ต.ค. 01:40:00 2519")
        self.assertEqual(
            thai_strftime(date, "%c", True), "พ   ๖ ต.ค. ๐๑:๔๐:๐๐ ๒๕๑๙"
        )
        self.assertEqual(
            thai_strftime(
                date, "%Aที่ %d %B พ.ศ. %Y เวลา %H:%Mน. (%a %d-%b-%y) %% %"
            ),
            "วันพุธที่ 06 ตุลาคม พ.ศ. 2519 เวลา 01:40น. (พ 06-ต.ค.-19) % %",
        )
        self.assertIsNotNone(
            thai_strftime(date, "%A%a%B%b%C%c%D%F%G%g%v%X%x%Y%y%+%%")
        )

    # ### pythainlp.util.thai_time

    def test_thai_time(self):
        self.assertEqual(thai_time("8:17"), thai_time("08:17"))
        self.assertEqual(thai_time("8:17"), "แปดนาฬิกาสิบเจ็ดนาที")
        self.assertEqual(thai_time("8:17", "6h"), "สองโมงเช้าสิบเจ็ดนาที")
        self.assertEqual(thai_time("8:17", "m6h"), "แปดโมงสิบเจ็ดนาที")
        self.assertEqual(thai_time("13:30:01", "6h", "m"), "บ่ายโมงครึ่ง")
        self.assertEqual(
            thai_time(datetime.time(12, 3, 0)), "สิบสองนาฬิกาสามนาที"
        )
        self.assertEqual(
            thai_time(datetime.time(12, 3, 1)),
            "สิบสองนาฬิกาสามนาทีหนึ่งวินาที",
        )
        self.assertEqual(
            thai_time(datetime.datetime(2014, 5, 22, 12, 3, 0), precision="s"),
            "สิบสองนาฬิกาสามนาทีศูนย์วินาที",
        )
        self.assertEqual(
            thai_time(datetime.datetime(2014, 5, 22, 12, 3, 1), precision="m"),
            "สิบสองนาฬิกาสามนาที",
        )
        self.assertEqual(
            thai_time(datetime.datetime(1976, 10, 6, 12, 30, 1), "6h", "m"),
            "เที่ยงครึ่ง",
        )
        self.assertEqual(thai_time("18:30"), "สิบแปดนาฬิกาสามสิบนาที")
        self.assertEqual(thai_time("18:30:00"), "สิบแปดนาฬิกาสามสิบนาที")
        self.assertEqual(
            thai_time("18:30:01"), "สิบแปดนาฬิกาสามสิบนาทีหนึ่งวินาที"
        )
        self.assertEqual(
            thai_time("18:30:01", precision="m"), "สิบแปดนาฬิกาสามสิบนาที"
        )
        self.assertEqual(
            thai_time("18:30:01", precision="s"),
            "สิบแปดนาฬิกาสามสิบนาทีหนึ่งวินาที",
        )
        self.assertEqual(
            thai_time("18:30:01", fmt="m6h", precision="m"), "หกโมงครึ่ง"
        )
        self.assertEqual(
            thai_time("18:30:01", fmt="m6h"), "หกโมงสามสิบนาทีหนึ่งวินาที"
        )
        self.assertEqual(
            thai_time("18:30:01", fmt="m6h", precision="m"), "หกโมงครึ่ง"
        )
        self.assertIsNotNone(thai_time("0:30"))
        self.assertIsNotNone(thai_time("0:30", "6h"))
        self.assertIsNotNone(thai_time("0:30", "m6h"))
        self.assertIsNotNone(thai_time("4:30"))
        self.assertIsNotNone(thai_time("4:30", "6h"))
        self.assertIsNotNone(thai_time("4:30", "m6h"))
        self.assertIsNotNone(thai_time("12:30"))
        self.assertIsNotNone(thai_time("12:30", "6h"))
        self.assertIsNotNone(thai_time("12:30", "m6h"))
        self.assertIsNotNone(thai_time("13:30"))
        self.assertIsNotNone(thai_time("13:30", "6h"))
        self.assertIsNotNone(thai_time("13:30", "m6h"))
        self.assertIsNotNone(thai_time("15:30"))
        self.assertIsNotNone(thai_time("15:30", "6h"))
        self.assertIsNotNone(thai_time("15:30", "m6h"))
        self.assertIsNotNone(thai_time("18:30"))
        self.assertIsNotNone(thai_time("18:30", "6h"))
        self.assertIsNotNone(thai_time("18:30", "m6h"))
        self.assertIsNotNone(thai_time("19:30"))
        self.assertIsNotNone(thai_time("19:30", "6h"))
        self.assertIsNotNone(thai_time("19:30", "m6h"))

        with self.assertRaises(NotImplementedError):
            thai_time("8:17", fmt="xx")

    def test_trie(self):
        self.assertIsNotNone(Trie([]))
        self.assertIsNotNone(Trie(["ทดสอบ", "ทด", "ทอด", "ทอผ้า"]))
        self.assertIsNotNone(Trie({"ทอด", "ทอง", "ทาง"}))
        self.assertIsNotNone(Trie(("ทอด", "ทอง", "ทาง")))
        self.assertIsNotNone(Trie(Trie(["ทดสอบ", "ทดลอง"])))

        trie = Trie(["ทด", "ทดสอบ", "ทดลอง"])
        self.assertTrue("ทด" in trie)
        trie.add("ทบ")
        self.assertEqual(len(trie), 4)
        self.assertEqual(len(trie.prefixes("ทดสอบ")), 2)

        self.assertIsNotNone(dict_trie(Trie(["ลอง", "ลาก"])))
        self.assertIsNotNone(dict_trie(("ลอง", "สร้าง", "Trie", "ลน")))
        self.assertIsNotNone(dict_trie(["ลอง", "สร้าง", "Trie", "ลน"]))
        self.assertIsNotNone(dict_trie({"ลอง", "สร้าง", "Trie", "ลน"}))
        self.assertIsNotNone(dict_trie(thai_words()))
        self.assertIsNotNone(
            dict_trie(os.path.join(_CORPUS_PATH, _THAI_WORDS_FILENAME))
        )
        with self.assertRaises(TypeError):
            dict_trie("")
        with self.assertRaises(TypeError):
            dict_trie(None)
        with self.assertRaises(TypeError):
            dict_trie(42)

    # ### pythainlp.util.normalize

    def test_normalize(self):
        self.assertIsNotNone(normalize("พรรค์จันทร์ab์"))

        # sara e + sara e
        self.assertEqual(normalize("เเปลก"), "แปลก")

        # consonant + follow vowel + tonemark
        self.assertEqual(normalize("\u0e01\u0e30\u0e48"), "\u0e01\u0e48\u0e30")

        # consonant + nikhahit + sara aa
        self.assertEqual(normalize("นํา"), "นำ")
        self.assertEqual(normalize("\u0e01\u0e4d\u0e32"), "\u0e01\u0e33")

        # consonant + nikhahit + tonemark + sara aa
        self.assertEqual(
            normalize("\u0e01\u0e4d\u0e48\u0e32"), "\u0e01\u0e48\u0e33"
        )

        # consonant + tonemark + nikhahit + sara aa
        self.assertEqual(
            normalize("\u0e01\u0e48\u0e4d\u0e32"), "\u0e01\u0e48\u0e33"
        )

        # consonant + follow vowel + tonemark
        self.assertEqual(normalize("\u0e01\u0e32\u0e48"), "\u0e01\u0e48\u0e32")

        # repeating following vowels
        self.assertEqual(normalize("กาา"), "กา")
        self.assertEqual(normalize("กา า  า  า"), "กา")
        self.assertEqual(normalize("กา าาะา"), "กาะา")

        # repeating tonemarks
        self.assertEqual(normalize("\u0e01\u0e48\u0e48"), "\u0e01\u0e48")

        # repeating different tonemarks
        self.assertEqual(normalize("\u0e01\u0e48\u0e49"), "\u0e01\u0e49")
        self.assertEqual(
            normalize("\u0e01\u0e48\u0e49\u0e48\u0e49"), "\u0e01\u0e49"
        )

        # remove tonemark at the beginning of text
        self.assertEqual(remove_phantom("\u0e48\u0e01"), "\u0e01")
        self.assertEqual(remove_phantom("\u0e48\u0e48\u0e01"), "\u0e01")
        self.assertEqual(remove_phantom("\u0e48\u0e49\u0e01"), "\u0e01")
        self.assertEqual(remove_phantom("\u0e48\u0e01\u0e48"), "\u0e01\u0e48")

        # removing tonemarks
        self.assertEqual(remove_tonemarks("จิ้น"), "จิน")
        self.assertEqual(remove_tonemarks("เก๋า"), "เกา")

        # removing zero width chars
        self.assertEqual(remove_zw("กา\u200b"), "กา")
        self.assertEqual(remove_zw("ก\u200cา"), "กา")
        self.assertEqual(remove_zw("\u200bกา"), "กา")
        self.assertEqual(remove_zw("กา\u200b\u200c\u200b"), "กา")

    # ### pythainlp.util.thai

    def test_countthai(self):
        self.assertEqual(countthai(""), 0)
        self.assertEqual(countthai("ประเทศไทย"), 100.0)
        self.assertEqual(countthai("(กกต.)", ".()"), 100.0)
        self.assertEqual(countthai("(กกต.)", None), 50.0)

    def test_isthaichar(self):
        self.assertEqual(isthaichar("ก"), True)
        self.assertEqual(isthaichar("a"), False)
        self.assertEqual(isthaichar("0"), False)

    def test_isthai(self):
        self.assertEqual(isthai("ไทย"), True)
        self.assertEqual(isthai("ไทย0"), False)
        self.assertEqual(isthai("ต.ค."), True)
        self.assertEqual(isthai("(ต.ค.)"), False)
        self.assertEqual(isthai("ต.ค.", ignore_chars=None), False)
        self.assertEqual(isthai("(ต.ค.)", ignore_chars=".()"), True)

    def test_is_native_thai(self):
        self.assertEqual(is_native_thai(None), False)
        self.assertEqual(is_native_thai(""), False)
        self.assertEqual(is_native_thai("116"), False)
        self.assertEqual(is_native_thai("abc"), False)
        self.assertEqual(is_native_thai("ตา"), True)
        self.assertEqual(is_native_thai("ยา"), True)
        self.assertEqual(is_native_thai("ฆ่า"), True)
        self.assertEqual(is_native_thai("คน"), True)
        self.assertEqual(is_native_thai("กะ"), True)
        self.assertEqual(is_native_thai("มอ"), True)
        self.assertEqual(is_native_thai("กะ"), True)
        self.assertEqual(is_native_thai("กระ"), True)
        self.assertEqual(is_native_thai("ประท้วง"), True)
        self.assertEqual(is_native_thai("ศา"), False)
        self.assertEqual(is_native_thai("ลักษ์"), False)
        self.assertEqual(is_native_thai("มาร์ค"), False)
        self.assertEqual(is_native_thai("เลข"), False)
        self.assertEqual(is_native_thai("เทเวศน์"), False)
        self.assertEqual(is_native_thai("เทเวศร์"), False)

    def test_thai_time2time(self):
        self.assertEqual(thai_time2time("บ่ายโมงครึ่ง"), "13:30")
        self.assertEqual(thai_time2time("บ่ายสามโมงสิบสองนาที"), "15:12")
        self.assertEqual(thai_time2time("สิบโมงเช้าสิบสองนาที"), "10:12")
        self.assertEqual(thai_time2time("บ่ายโมงสิบสามนาที"), "13:13")
        self.assertEqual(thai_time2time("ศูนย์นาฬิกาสิบเอ็ดนาที"), "00:11")
        self.assertEqual(thai_time2time("บ่ายโมงเย็นสามสิบเอ็ดนาที"), "13:31")
        self.assertEqual(thai_time2time("เที่ยงคืนหนึ่งนาที"), "00:01")
        self.assertEqual(thai_time2time("เที่ยงครึ่ง"), "12:30")
        self.assertEqual(thai_time2time("ห้าโมงเย็นสามสิบสี่นาที"), "17:34")
        self.assertEqual(thai_time2time("หนึ่งทุ่มสามสิบแปดนาที"), "19:38")
        self.assertEqual(thai_time2time("ทุ่มสามสิบแปด"), "19:38")
        self.assertEqual(thai_time2time("สองโมงเช้าสิบสองนาที"), "8:12")
        self.assertEqual(thai_time2time("สิบโมงเช้า"), "10:00")

    def test_thai_day2datetime(self):
        now = datetime.datetime.now()

        self.assertEqual(
            now + datetime.timedelta(days=0), thai_day2datetime("วันนี้", now)
        )
        self.assertEqual(
            now + datetime.timedelta(days=1),
            thai_day2datetime("พรุ่งนี้", now),
        )
        self.assertEqual(
            now + datetime.timedelta(days=2),
            thai_day2datetime("มะรืนนี้", now),
        )
        self.assertEqual(
            now + datetime.timedelta(days=-1),
            thai_day2datetime("เมื่อวาน", now),
        )
        self.assertEqual(
            now + datetime.timedelta(days=-2), thai_day2datetime("วานซืน", now)
        )

        with self.assertRaises(NotImplementedError):
            thai_day2datetime("ศุกร์ที่แล้ว")<|MERGE_RESOLUTION|>--- conflicted
+++ resolved
@@ -15,11 +15,7 @@
     bahttext,
     collate,
     countthai,
-<<<<<<< HEAD
-=======
-    delete_tone,
     dict_trie,
->>>>>>> d1475c2f
     digit_to_text,
     eng_to_thai,
     find_keyword,
