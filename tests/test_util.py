--- conflicted
+++ resolved
@@ -660,7 +660,6 @@
         self.assertEqual(
             emoji_to_thai("🇹🇭 นี่คือธงประเทศไทย"),
             ":ธง_ไทย: นี่คือธงประเทศไทย",
-<<<<<<< HEAD
         )
 
     def test_sound_syllable(self):
@@ -702,7 +701,4 @@
             ("แคะ", "dead"),
         ]
         for i, j in test:
-            self.assertEqual(sound_syllable(i), j)
-=======
-        )
->>>>>>> 5a59a0b7
+            self.assertEqual(sound_syllable(i), j)