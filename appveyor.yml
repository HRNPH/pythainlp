#---------------------------------#
#      general configuration      #
#---------------------------------#

skip_commits:
  message: /(skip ci)/  # skip if the commit message contains "(skip ci)"

#---------------------------------#
#    environment configuration    #
#---------------------------------#

image: Visual Studio 2017

# scripts that are called at very beginning, before repo cloning
init:
  # If there is a newer build queued for the same PR, cancel this one.
  # The AppVeyor 'rollout builds' option is supposed to serve the same
  # purpose but it is problematic because it tends to cancel builds pushed
  # directly to master instead of just PR builds (or the converse).
  # credits: JuliaLang developers.
  - ps: if ($env:APPVEYOR_PULL_REQUEST_NUMBER -and $env:APPVEYOR_BUILD_NUMBER -ne ((Invoke-RestMethod `
        https://ci.appveyor.com/api/projects/$env:APPVEYOR_ACCOUNT_NAME/$env:APPVEYOR_PROJECT_SLUG/history?recordsNumber=50).builds | `
        Where-Object pullRequestId -eq $env:APPVEYOR_PULL_REQUEST_NUMBER)[0].buildNumber) { `
          throw "There are newer queued builds for this pull request, skipping build." }
          
  - ps: |
      If (($env:SKIP_NOTAG -eq "true") -and ($env:APPVEYOR_REPO_TAG -ne "true")) {
          Write-Host "Skipping build, not at a tag."
          Exit-AppveyorBuild
      }
  - ECHO %APPVEYOR_BUILD_WORKER_IMAGE%
  - "ECHO Python %PYTHON_VERSION% (%PYTHON_ARCH%bit) from %PYTHON%"
  - ECHO %PYTHONIOENCODING%
  - ECHO %ICU_VERSION%
#  - ECHO "Installed SDKs:"
#  - ps: "ls C:/Python*"
#  - ps: "ls \"C:/Program Files (x86)/Microsoft SDKs/Windows\""

# fetch repository as zip archive
# https://www.appveyor.com/docs/how-to/repository-shallow-clone/
shallow_clone: true

environment:
  global:
    APPVEYOR_SAVE_CACHE_ON_ERROR: true
    APPVEYOR_SKIP_FINALIZE_ON_EXIT: true
    CMD_IN_ENV: "cmd /E:ON /V:ON /C .\\appveyor\\run_with_env.cmd"
    PYTHONIOENCODING: "utf-8"
    ICU_VERSION: "64.2"
    DISTUTILS_USE_SDK: "1"
    ARTAGGER_PKG: "https://github.com/franziz/artagger/archive/master.zip"
    PYTHAINLP_DATA_DIR: "%LOCALAPPDATA%/pythainlp-data"

  matrix:
  #  - PYTHON: "C:/Python36"
  #    PYTHON_VERSION: "3.6"
  #    PYTHON_ARCH: "32"
  #    PYICU_PKG: "https://www.dropbox.com/s/pahorbq29y9cura/PyICU-2.3.1-cp36-cp36m-win32.whl?dl=1"

    - PYTHON: "C:/Python36-x64"
      PYTHON_VERSION: "3.6"
      PYTHON_ARCH: "64"
      PYICU_PKG: "https://www.dropbox.com/s/7t0rrxwckqbgivi/PyICU-2.3.1-cp36-cp36m-win_amd64.whl?dl=1"

  #  - PYTHON: "C:/Python37"
  #    PYTHON_VERSION: "3.7"
  #    PYTHON_ARCH: "32"
  #    PYICU_PKG: "https://www.dropbox.com/s/3xwdnwhdcu619x4/PyICU-2.3.1-cp37-cp37m-win32.whl?dl=1"

    - PYTHON: "C:/Python37-x64"
      PYTHON_VERSION: "3.7"
      PYTHON_ARCH: "64"
      PYICU_PKG: "https://www.dropbox.com/s/le5dckc3231opqt/PyICU-2.3.1-cp37-cp37m-win_amd64.whl?dl=1"

  #  - PYTHON: "C:/Python38-x64"
  #    PYTHON_VERSION: "3.8"
  #    PYTHON_ARCH: "64"
  #    PYICU_PKG: "https://www.dropbox.com/s/o6p2sj5z50iim1e/PyICU-2.3.1-cp38-cp38-win_amd64.whl?dl=0"

matrix:
  fast_finish: true

cache:
  - "%LOCALAPPDATA%/pip/Cache"
  - "%APPDATA%/nltk_data"
#  - "%LOCALAPPDATA%/pythainlp-data"

install:
  - chcp 65001
#  - '"C:\Program Files (x86)\Microsoft Visual Studio 14.0\VC\vcvarsall.bat" %PLATFORM%'
  - '"C:\Program Files (x86)\Microsoft Visual Studio\2017\Community\VC\Auxiliary\Build\vcvarsall.bat" %PLATFORM%'
#  - '"C:\Program Files (x86)\Microsoft Visual Studio\2019\Community\VC\Auxiliary\Build\vcvarsall.bat" %PLATFORM%'
  - ps: if (-not(Test-Path($env:PYTHON))) { & appveyor\install.ps1 }
  - SET PATH=%PYTHON%;%PYTHON%/Scripts;%PATH%
#  - ECHO %PATH%
  - python --version
<<<<<<< HEAD
=======
#  - pip install --disable-pip-version-check --user --upgrade pip setuptools
>>>>>>> ed46d658
  - pip --version
  - pip install coveralls[yaml]
  - pip install coverage
  - pip install "tensorflow>=1.14,<2" deepcut
  - pip install torch==1.2.0+cpu -f https://download.pytorch.org/whl/torch_stable.html
  - pip install %PYICU_PKG%
  - pip install %ARTAGGER_PKG%
  - pip install -e .[full]

#---------------------------------#
#       build configuration       #
#---------------------------------#

platform:
  - x64

# Skip .NET project specific build phase.
build: off

#---------------------------------#
#       tests configuration       #
#---------------------------------#

test_script:
  - python setup.py test

#---------------------------------#
#        global handlers          #
#---------------------------------#

on_success:
  # Remove old or huge cache files to hopefully not exceed the 1GB cache limit.
  #
  # If the cache limit is reached, the cache will not be updated (of not even
  # created in the first run). So this is a trade of between keeping the cache
  # current and having a cache at all.
  # NB: This is done only `on_success` since the cache in uploaded only on
  # success anyway.
  # Note: Cygwin is not available on Visual Studio 2019, can try Msys2.
  - "ECHO Remove old or huge cache"
  - C:\cygwin\bin\find "%LOCALAPPDATA%/pip" -type f -mtime +360 -delete
  - C:\cygwin\bin\find "%LOCALAPPDATA%/pip" -type f -size +50M -delete
  - C:\cygwin\bin\find "%LOCALAPPDATA%/pip" -empty -delete
  # Show size of cache
  - C:\cygwin\bin\du -hs "%LOCALAPPDATA%/pip/Cache"
  - C:\cygwin\bin\du -hs "%APPDATA%/nltk_data"
  - C:\cygwin\bin\du -hs "%LOCALAPPDATA%/pythainlp-data"<|MERGE_RESOLUTION|>--- conflicted
+++ resolved
@@ -94,10 +94,7 @@
   - SET PATH=%PYTHON%;%PYTHON%/Scripts;%PATH%
 #  - ECHO %PATH%
   - python --version
-<<<<<<< HEAD
-=======
 #  - pip install --disable-pip-version-check --user --upgrade pip setuptools
->>>>>>> ed46d658
   - pip --version
   - pip install coveralls[yaml]
   - pip install coverage
