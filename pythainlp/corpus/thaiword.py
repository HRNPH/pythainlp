<<<<<<< HEAD
﻿# -*- coding: utf-8 -*-

=======
# -*- coding: utf-8 -*-
from __future__ import absolute_import,unicode_literals
>>>>>>> 476fd131
import os

import pythainlp
<<<<<<< HEAD

TEMPLATES_DIR = os.path.join(os.path.dirname(pythainlp.__file__), "corpus")
TEMPLATE_FILE = os.path.join(TEMPLATES_DIR, "thaiword.txt")


def get_data():
    with open(TEMPLATE_FILE, "r", encoding="utf8") as f:
=======
templates_dir = os.path.join(os.path.dirname(pythainlp.__file__), 'corpus')

def get_data(dict_fname = 'thaiword.txt'):
    template_file = os.path.join(templates_dir, dict_fname)
    with codecs.open(template_file, 'r',encoding='utf8') as f:
>>>>>>> 476fd131
        lines = f.read().splitlines()
    return lines<|MERGE_RESOLUTION|>--- conflicted
+++ resolved
@@ -1,27 +1,14 @@
-<<<<<<< HEAD
-﻿# -*- coding: utf-8 -*-
+# -*- coding: utf-8 -*-
 
-=======
-# -*- coding: utf-8 -*-
-from __future__ import absolute_import,unicode_literals
->>>>>>> 476fd131
 import os
 
 import pythainlp
-<<<<<<< HEAD
 
 TEMPLATES_DIR = os.path.join(os.path.dirname(pythainlp.__file__), "corpus")
-TEMPLATE_FILE = os.path.join(TEMPLATES_DIR, "thaiword.txt")
 
 
-def get_data():
-    with open(TEMPLATE_FILE, "r", encoding="utf8") as f:
-=======
-templates_dir = os.path.join(os.path.dirname(pythainlp.__file__), 'corpus')
-
-def get_data(dict_fname = 'thaiword.txt'):
-    template_file = os.path.join(templates_dir, dict_fname)
-    with codecs.open(template_file, 'r',encoding='utf8') as f:
->>>>>>> 476fd131
+def get_data(dict_fname="thaiword.txt"):
+    template_file = os.path.join(TEMPLATES_DIR, dict_fname)
+    with open(template_file, "r", encoding="utf8") as f:
         lines = f.read().splitlines()
     return lines