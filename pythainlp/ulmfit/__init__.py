# -*- coding: utf-8 -*-

"""
Code by https://github.com/cstorm125/thai2fit/
"""
import re
<<<<<<< HEAD
import torch
import collections
import numpy as np
from typing import List, Collection
from fastai.text import BaseTokenizer, TK_REP, Tokenizer
=======
from typing import Collection, List

import torch
>>>>>>> 175f000b
from fastai.text.transform import (
    TK_REP,
    BaseTokenizer,
    Tokenizer,
    deal_caps,
    fix_html,
    rm_useless_spaces,
    spec_add_spaces,
)
from pythainlp.corpus import download, get_file
from pythainlp.tokenize import word_tokenize
from pythainlp.util import normalize as normalize_char_order

device = torch.device("cuda" if torch.cuda.is_available() else "cpu")

<<<<<<< HEAD

_MODEL_NAME_QRNN = "wiki_lm_qrnn"
_ITOS_NAME_QRNN = "wiki_itos_qrnn"
_MODEL_NAME_LSTM = "wiki_lm_lstm"
_ITOS_NAME_LSTM = "wiki_itos_lstm"
=======
_MODEL_NAME = "thai2fit_lm"
_ITOS_NAME = "thai2fit_itos"
>>>>>>> 175f000b


# Download pretrained models
def _get_path(fname):
    """
    :meth: download get path of file from pythainlp-corpus
    :param str fname: file name
    :return: path to downloaded file
    """
    path = get_file(fname)
    if not path:
        download(fname)
        path = get_file(fname)
    return path


# Custom fastai tokenizer
class ThaiTokenizer(BaseTokenizer):
    """
    Wrapper around a frozen newmm tokenizer to make it a fastai `BaseTokenizer`.
    https://docs.fast.ai/text.transform#BaseTokenizer
    """

    def __init__(self, lang: str = "th"):
        self.lang = lang

    def tokenizer(self, t: str) -> List[str]:
        """
        :meth: tokenize text with a frozen newmm engine
        :param str t: text to tokenize
        :return: tokenized text
        """
        return word_tokenize(t, engine="ulmfit")

    def add_special_cases(self, toks: Collection[str]):
        pass


def replace_rep_after(t: str) -> str:
    "Replace repetitions at the character level in `t` after the repetition"

    def _replace_rep(m: Collection[str]) -> str:
        c, cc = m.groups()
        return f" {c} {TK_REP} {len(cc)+1} "

    re_rep = re.compile(r"(\S)(\1{3,})")
    return re_rep.sub(_replace_rep, t)


def rm_useless_newlines(t: str) -> str:
    "Remove multiple newlines in `t`."
    return re.sub(r"[\n]{2,}", " ", t)


def rm_brackets(t: str) -> str:
    "Remove all empty brackets from `t`."
    new_line = re.sub(r"\(\)", "", t)
    new_line = re.sub(r"\{\}", "", new_line)
    new_line = re.sub(r"\[\]", "", new_line)
    return new_line


<<<<<<< HEAD
# pretrained paths
_THWIKI_QRNN = [_get_path(_MODEL_NAME_QRNN)[:-4], _get_path(_ITOS_NAME_QRNN)[:-4]]
_THWIKI_LSTM = [_get_path(_MODEL_NAME_LSTM)[:-4], _get_path(_ITOS_NAME_LSTM)[:-4]]
=======
# Pretrained paths
_TH_WIKI = [_get_path(_MODEL_NAME)[:-4], _get_path(_ITOS_NAME)[:-4]]
>>>>>>> 175f000b

# Preprocessing rules for Thai text
thai_rules = [
    fix_html,
    deal_caps,
    replace_rep_after,
    normalize_char_order,
    spec_add_spaces,
    rm_useless_spaces,
    rm_useless_newlines,
    rm_brackets,
]

_tokenizer = Tokenizer(tok_func=ThaiTokenizer, lang="th", pre_rules=thai_rules)


def document_vector(text, learn, data):
    """
    :meth: `document_vector` get document vector using fastai language model and data bunch
    :param str text: text to extract embeddings
    :param learn: fastai language model learner
    :param data: fastai data bunch
    :return: `numpy.array` of document vector sized 1,200 containing last hidden layer as well as its average pooling and max pooling
    """
    s = _tokenizer.tok_func.tokenizer(_tokenizer, text)
    t = torch.tensor(data.vocab.numericalize(s), requires_grad=False)[:, None].to(
        device
    )
    m = learn.model[0]
    m.reset()
    pred, _ = m(t)

    # return concatenation of last, mean and max
    last = pred[-1][-1, :, :].squeeze()
    avg_pool = pred[-1].mean(0)[0].squeeze()
    max_pool = pred[-1].max(0)[0].squeeze()
    res = torch.cat((last, avg_pool, max_pool)).detach().cpu().numpy()

    return res


def predict_word(text: str, learn, data, topk: int = 5):
    """
    :meth: `predict_word` predicts top-k most likely words based on given string, fastai language model and data bunch
    :param str text: seed text
    :param learn: fastai language model learner
    :param data: fastai data bunch
    :param int topk: how many top-k words to generate
    :return: list of top-k words
    """
    s = _tokenizer.tok_func.tokenizer(_tokenizer, text)
    t = torch.LongTensor(data.train_ds.vocab.numericalize(s)).view(-1, 1).to(device)
    t.requires_grad = False
    m = learn.model
    m.reset()
    pred, *_ = m(t)
    pred_i = pred[-1].topk(topk)[1].cpu().numpy()

    return [data.vocab.itos[i] for i in pred_i]


def predict_sentence(text: str, learn, data, nb_words: int = 10):
    """
    :meth: `predict_word` predicts subsequent sentences based on given string, fastai language model and data bunch
    :param str text: seed text
    :param learn: fastai language model learner
    :param data: fastai data bunch
    :param int nb_words: how many words of sentence to generate
    :return: string of `nb_words` words
    """
    result = []
    s = _tokenizer.tok_func.tokenizer(_tokenizer, text)
    t = torch.LongTensor(data.train_ds.vocab.numericalize(s)).view(-1, 1).to(device)
    t.requires_grad = False
    m = learn.model
    m.reset()
    pred, *_ = m(t)

    for _ in range(nb_words):
        pred_i = pred[-1].topk(2)[1]
        # get first one if not unknowns, pads, or spaces
        pred_i = pred_i[1] if pred_i.data[0] == 0 else pred_i[0]
        pred_i = pred_i.view(-1, 1)
        result.append(data.train_ds.vocab.textify(pred_i))
        t = torch.cat((t, pred_i))
        pred, *_ = m(t)

<<<<<<< HEAD
    return(result)

def merge_wgts(em_sz, wgts, itos_pre, itos_new):
    """
    :meth: `merge_wgts` insert pretrained weights and vocab into a new set of weights and vocab; 
    use average if vocab not in pretrained vocab
    :param int em_sz: embedding size
    :param wgts: torch model weights
    :param list itos_pre: pretrained list of vocab
    :param list itos_new: list of new vocab
    :return: merged torch model weights
    """    
    vocab_size = len(itos_new)
    enc_wgts = wgts['0.encoder.weight'].numpy()
    #average weight of encoding
    row_m = enc_wgts.mean(0)
    stoi_pre = collections.defaultdict(lambda:-1, {v:k for k,v in enumerate(itos_pre)})
    #new embedding based on classification dataset
    new_w = np.zeros((vocab_size, em_sz), dtype=np.float32)
    for i,w in enumerate(itos_new):
        r = stoi_pre[w]
        #use pretrianed embedding if present; else use the average
        new_w[i] = enc_wgts[r] if r>=0 else row_m
    wgts['0.encoder.weight'] = torch.tensor(new_w)
    wgts['0.encoder_dp.emb.weight'] = torch.tensor(np.copy(new_w))
    wgts['1.decoder.weight'] = torch.tensor(np.copy(new_w))
    return(wgts)
=======
    return result
>>>>>>> 175f000b
<|MERGE_RESOLUTION|>--- conflicted
+++ resolved
@@ -4,21 +4,12 @@
 Code by https://github.com/cstorm125/thai2fit/
 """
 import re
-<<<<<<< HEAD
 import torch
 import collections
 import numpy as np
-from typing import List, Collection
+from typing import Collection, List
 from fastai.text import BaseTokenizer, TK_REP, Tokenizer
-=======
-from typing import Collection, List
-
-import torch
->>>>>>> 175f000b
 from fastai.text.transform import (
-    TK_REP,
-    BaseTokenizer,
-    Tokenizer,
     deal_caps,
     fix_html,
     rm_useless_spaces,
@@ -30,16 +21,10 @@
 
 device = torch.device("cuda" if torch.cuda.is_available() else "cpu")
 
-<<<<<<< HEAD
-
 _MODEL_NAME_QRNN = "wiki_lm_qrnn"
 _ITOS_NAME_QRNN = "wiki_itos_qrnn"
 _MODEL_NAME_LSTM = "wiki_lm_lstm"
 _ITOS_NAME_LSTM = "wiki_itos_lstm"
-=======
-_MODEL_NAME = "thai2fit_lm"
-_ITOS_NAME = "thai2fit_itos"
->>>>>>> 175f000b
 
 
 # Download pretrained models
@@ -102,14 +87,9 @@
     return new_line
 
 
-<<<<<<< HEAD
-# pretrained paths
+# Pretrained paths
 _THWIKI_QRNN = [_get_path(_MODEL_NAME_QRNN)[:-4], _get_path(_ITOS_NAME_QRNN)[:-4]]
 _THWIKI_LSTM = [_get_path(_MODEL_NAME_LSTM)[:-4], _get_path(_ITOS_NAME_LSTM)[:-4]]
-=======
-# Pretrained paths
-_TH_WIKI = [_get_path(_MODEL_NAME)[:-4], _get_path(_ITOS_NAME)[:-4]]
->>>>>>> 175f000b
 
 # Preprocessing rules for Thai text
 thai_rules = [
@@ -126,7 +106,7 @@
 _tokenizer = Tokenizer(tok_func=ThaiTokenizer, lang="th", pre_rules=thai_rules)
 
 
-def document_vector(text, learn, data):
+def document_vector(text: str, learn, data):
     """
     :meth: `document_vector` get document vector using fastai language model and data bunch
     :param str text: text to extract embeddings
@@ -197,10 +177,10 @@
         t = torch.cat((t, pred_i))
         pred, *_ = m(t)
 
-<<<<<<< HEAD
     return(result)
 
-def merge_wgts(em_sz, wgts, itos_pre, itos_new):
+
+def merge_wgts(em_sz: int, wgts, itos_pre, itos_new):
     """
     :meth: `merge_wgts` insert pretrained weights and vocab into a new set of weights and vocab; 
     use average if vocab not in pretrained vocab
@@ -212,19 +192,21 @@
     """    
     vocab_size = len(itos_new)
     enc_wgts = wgts['0.encoder.weight'].numpy()
-    #average weight of encoding
+
+    # Average weight of encoding
     row_m = enc_wgts.mean(0)
-    stoi_pre = collections.defaultdict(lambda:-1, {v:k for k,v in enumerate(itos_pre)})
-    #new embedding based on classification dataset
+    stoi_pre = collections.defaultdict(lambda:-1, {v:k for k, v in enumerate(itos_pre)})
+
+    # New embedding based on classification dataset
     new_w = np.zeros((vocab_size, em_sz), dtype=np.float32)
-    for i,w in enumerate(itos_new):
+
+    for i, w in enumerate(itos_new):
         r = stoi_pre[w]
-        #use pretrianed embedding if present; else use the average
-        new_w[i] = enc_wgts[r] if r>=0 else row_m
+        # Use pretrianed embedding if present; else use the average
+        new_w[i] = enc_wgts[r] if r >= 0 else row_m
+
     wgts['0.encoder.weight'] = torch.tensor(new_w)
     wgts['0.encoder_dp.emb.weight'] = torch.tensor(np.copy(new_w))
     wgts['1.decoder.weight'] = torch.tensor(np.copy(new_w))
-    return(wgts)
-=======
-    return result
->>>>>>> 175f000b
+
+    return(wgts)