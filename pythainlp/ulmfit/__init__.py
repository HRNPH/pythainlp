--- conflicted
+++ resolved
@@ -5,41 +5,20 @@
 """
 import collections
 import re
-<<<<<<< HEAD
-from typing import List, Collection
-
-=======
+
 from typing import List, Collection, Callable
-
 import emoji
 import html
->>>>>>> 75585650
 import numpy as np
 import torch
 
 from pythainlp.corpus import download, get_corpus, get_corpus_path
 from pythainlp.tokenize import Tokenizer
 from pythainlp.util import normalize as normalize_char_order
-<<<<<<< HEAD
-from .rules import (
-    fix_html,
-    replace_all_caps,
-    rm_useless_spaces,
-    spec_add_spaces,
-    replace_rep_after,
-    rm_useless_newlines,
-    rm_brackets,
-    ungroup_emoji,
-    lowercase_all,
-    replace_wrep_post,
-    BaseTokenizer
-)
-=======
->>>>>>> 75585650
 
 '''
 # Fastai dependencies
-The following codes are copied from copied from https://github.com/fastai/fastai/blob/master/fastai/text/transform.py
+The following codes are copied from https://github.com/fastai/fastai/blob/master/fastai/text/transform.py
 in order to avoid importing the entire fastai library
 '''
 
@@ -48,27 +27,35 @@
 TK_WREP = 'xxwrep'
 TK_END = 'xxend'
 
+
 class BaseTokenizer():
-    "Basic class for a tokenizer function."
-    def __init__(self, lang:str):                      self.lang = lang
-    def tokenizer(self, t:str) -> List[str]:           return t.split(' ')
-    def add_special_cases(self, toks:Collection[str]): pass
-    
-def fix_html(x:str) -> str:
-    "List of replacements from html strings in `x`."
+    """Basic class for a tokenizer function. (code from `fastai`)"""
+    def __init__(self, lang: str): self.lang = lang
+
+    def tokenizer(self, t: str) -> List[str]: return t.split(' ')
+
+    def add_special_cases(self, toks: Collection[str]): pass
+
+
+def fix_html(x: str) -> str:
+    """List of replacements from html strings in `x`. (code from `fastai`)"""
     re1 = re.compile(r'  +')
-    x = x.replace('#39;', "'").replace('amp;', '&').replace('#146;', "'").replace(
-        'nbsp;', ' ').replace('#36;', '$').replace('\\n', "\n").replace('quot;', "'").replace(
-        '<br />', "\n").replace('\\"', '"').replace('<unk>',UNK).replace(' @.@ ','.').replace(
-        ' @-@ ','-').replace(' @,@ ',',').replace('\\', ' \\ ')
+    x = x.replace('#39;', "'").replace('amp;', '&').replace(
+        '#146;', "'").replace('nbsp;', ' ').replace(
+        '#36;', '$').replace('\\n', "\n").replace('quot;', "'").replace(
+        '<br />', "\n").replace('\\"', '"').replace('<unk>', UNK).replace(
+        ' @.@ ', '.').replace(' @-@ ', '-').replace(' @,@ ', ',').replace(
+        '\\', ' \\ ')
     return re1.sub(' ', html.unescape(x))
 
-def rm_useless_spaces(t:str) -> str:
-    "Remove multiple spaces in `t`."
+
+def rm_useless_spaces(t: str) -> str:
+    """Remove multiple spaces in `t`. (code from `fastai`)"""
     return re.sub(' {2,}', ' ', t)
 
-def spec_add_spaces(t:str) -> str:
-    "Add spaces around / and # in `t`. \n"
+
+def spec_add_spaces(t: str) -> str:
+    """Add spaces around / and # in `t`. \n (code from `fastai`)"""
     return re.sub(r'([/#\n])', r' \1 ', t)
 
 '''
@@ -157,14 +144,12 @@
     def add_special_cases(self, toks):
         pass
 
-<<<<<<< HEAD
-=======
 
 def replace_rep_after(text: str) -> str:
     """
     Replace repetitions at the character level in `text` after the repetition.
-    This is done to prevent such case as 'น้อยยยยยยยย' becoming 'น้อ xxrep 8 ย';
-    instead it will retain the word as 'น้อย xxrep 8'
+    This is done to prevent such case as 'น้อยยยยยยยย' becoming 'น้อ xxrep 8 ย'
+    ;instead it will retain the word as 'น้อย xxrep 8'
     """
 
     def _replace_rep(m):
@@ -175,7 +160,8 @@
 
     return re_rep.sub(_replace_rep, text)
 
-def replace_wrep_post(toks:Collection):
+
+def replace_wrep_post(toks: Collection):
     """
     Replace reptitive words post tokenization; 
     fastai `replace_wrep` does not work well with Thai.
@@ -184,14 +170,14 @@
     rep_count = 0
     res = []
     for current_word in toks+[TK_END]:
-        if current_word==previous_word: 
-            rep_count+=1
-        elif (current_word!=previous_word) & (rep_count>0):
-            res += [TK_WREP,str(rep_count),previous_word]
-            rep_count=0
+        if current_word == previous_word:
+            rep_count += 1
+        elif (current_word != previous_word) & (rep_count > 0):
+            res += [TK_WREP, str(rep_count), previous_word]
+            rep_count = 0
         else:
             res.append(previous_word)
-        previous_word=current_word
+        previous_word = current_word
     return res[1:]
 
 
@@ -210,7 +196,7 @@
     return new_line
 
 
-def ungroup_emoji(toks:Collection):
+def ungroup_emoji(toks: Collection):
     "Ungroup emojis"
     res = []
     for tok in toks:
@@ -221,11 +207,13 @@
             res.append(tok)
     return res
 
-def lowercase_all(toks:Collection):
-    """Lowercase all English words; 
+
+def lowercase_all(toks: Collection):
+    """Lowercase all English words;
     English words in Thai texts don't usually have nuances of capitalization.
     """
     return [tok.lower() for tok in toks]
+
 
 def replace_rep_nonum(text: str) -> str:
     """
@@ -239,35 +227,37 @@
     re_rep = re.compile(r"(\S)(\1{3,})")
     return re_rep.sub(_replace_rep, text)
 
-def replace_wrep_post_nonum(toks:Collection):
-    """
-    Replace reptitive words post tokenization; 
+
+def replace_wrep_post_nonum(toks: Collection):
+    """
+    Replace reptitive words post tokenization;
     fastai `replace_wrep` does not work well with Thai.
     """
     previous_word = None
     rep_count = 0
     res = []
     for current_word in toks+[TK_END]:
-        if current_word==previous_word: 
-            rep_count+=1
-        elif (current_word!=previous_word) & (rep_count>0):
-            res += [TK_WREP,previous_word]
-            rep_count=0
+        if current_word == previous_word:
+            rep_count += 1
+        elif (current_word != previous_word) & (rep_count > 0):
+            res += [TK_WREP, previous_word]
+            rep_count = 0
         else:
             res.append(previous_word)
-        previous_word=current_word
+        previous_word = current_word
     return res[1:]
 
-def remove_space(toks:Collection):
+
+def remove_space(toks: Collection):
     """
     Do not include space for bag-of-word models.
     """
     res = []
     for t in toks:
-        if t!=' ': res.append(t)
+        if t != ' ':
+            res.append(t)
     return res
 
->>>>>>> 75585650
 # Pretrained paths
 # TODO: Let the user decide if they like to download (at setup?)
 _THWIKI_LSTM = dict(
@@ -286,36 +276,35 @@
     rm_useless_newlines,
     rm_brackets,
 ]
-<<<<<<< HEAD
-
-post_rules_th = [replace_all_caps,
-                 ungroup_emoji,
-                 lowercase_all,
-                 replace_wrep_post]
-=======
-post_rules_th = [replace_wrep_post, ungroup_emoji, lowercase_all,]
+
+post_rules_th = [replace_wrep_post, ungroup_emoji, lowercase_all]
 # sparse features
 pre_rules_th_sparse = pre_rules_th[1:] + [replace_rep_nonum]
-post_rules_th_sparse =  post_rules_th[1:] + [replace_wrep_post_nonum, remove_space] 
->>>>>>> 75585650
-
-def process_thai(text: str, pre_rules: Collection = pre_rules_th_sparse, tok_func:Callable = _pythainlp_tokenizer.word_tokenize,
-                post_rules: Collection = post_rules_th_sparse) -> Collection[str]:
+post_rules_th_sparse = post_rules_th[1:] + [replace_wrep_post_nonum,
+                                            remove_space]
+
+
+def process_thai(text: str, pre_rules: Collection = pre_rules_th_sparse,
+                 tok_func: Callable = _pythainlp_tokenizer.word_tokenize,
+                 post_rules: Collection = post_rules_th_sparse) -> Collection[str]:
     """
     Process Thai texts for models (with sparse features as default)
     :param str text: text to be cleaned
     :param pre_rules List: rules to apply before tokenization
     :param tok_func Callable: tokenization function
-    :param post_rules List: rules to apply after tokenization
+    :param post_rules List: rules to apply after tokenizations
     :return: a list of cleaned tokenized texts
     """
     res = text
-    for pre in pre_rules: res = pre(res)
+    for pre in pre_rules:
+        res = pre(res)
     res = tok_func(res)
-    for post in post_rules: res = post(res)
+    for post in post_rules:
+        res = post(res)
     return res
 
 _tokenizer = ThaiTokenizer()
+
 
 def document_vector(text: str, learn, data, agg: str = "mean"):
     """
