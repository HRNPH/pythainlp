--- conflicted
+++ resolved
@@ -50,29 +50,18 @@
     text_to_thai_digit,
     thai_digit_to_arabic_digit,
 )
-<<<<<<< HEAD
-from .keyboard import eng_to_thai, thai_to_eng
-from .keywords import find_keyword, rank
-from .normalize import (
+from pythainlp.util.keyboard import eng_to_thai, thai_to_eng
+from pythainlp.util.keywords import find_keyword, rank
+from pythainlp.util.normalize import (
     delete_tone,
     normalize,
     remove_phantom,
     remove_tonemarks,
     remove_zw,
 )
-from .numtoword import bahttext, num_to_thaiword
-from .thai import countthai, isthai, isthaichar
-from .thaiwordcheck import is_native_thai
-from .time import thai_time, thai_time2time
-from .wordtonum import thaiword_to_num
-=======
-from pythainlp.util.keyboard import eng_to_thai, thai_to_eng
-from pythainlp.util.keywords import find_keyword, rank
-from pythainlp.util.normalize import delete_tone, normalize
 from pythainlp.util.numtoword import bahttext, num_to_thaiword
 from pythainlp.util.thai import countthai, isthai, isthaichar
 from pythainlp.util.thaiwordcheck import is_native_thai
 from pythainlp.util.time import thai_time, thai_time2time
 from pythainlp.util.trie import Trie, dict_trie
-from pythainlp.util.wordtonum import thaiword_to_num
->>>>>>> d1475c2f
+from pythainlp.util.wordtonum import thaiword_to_num