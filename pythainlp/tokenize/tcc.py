--- conflicted
+++ resolved
@@ -96,12 +96,9 @@
     Subword segmentation
 
     :param str text: text to be tokenized to character clusters
-<<<<<<< HEAD
     :return: list of subwords (character clusters), tokenized from the text
-=======
-    :return: list of subwords (character clusters), tokenized from the text    
     :rtype: list[str]
 
->>>>>>> 8cecb1a0
     """
+
     return list(tcc(text))