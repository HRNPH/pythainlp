--- conflicted
+++ resolved
@@ -11,7 +11,8 @@
 from marisa_trie import Trie
 
 DEFAULT_DICT_TRIE = Trie(word_dict())
-FROZEN_DICT_TRIE = Trie(word_dict(dict_fname='thaiword_frozen_201810.txt'))
+FROZEN_DICT_TRIE = Trie(word_dict(dict_fname="thaiword_frozen_201810.txt"))
+
 
 def word_tokenize(text, engine="newmm", whitespaces=True):
     """
@@ -29,30 +30,19 @@
     :return: A list of words, tokenized from a text
 
     **Example**::
-
-        from pythainlp.tokenize import word_tokenize
-        text='ผมรักคุณนะครับโอเคบ่พวกเราเป็นคนไทยรักภาษาไทยภาษาบ้านเกิด'
-        a=word_tokenize(text,engine='icu') # ['ผม', 'รัก', 'คุณ', 'นะ', 'ครับ', 'โอ', 'เค', 'บ่', 'พวก', 'เรา', 'เป็น', 'คน', 'ไทย', 'รัก', 'ภาษา', 'ไทย', 'ภาษา', 'บ้าน', 'เกิด']
-        b=word_tokenize(text,engine='dict') # ['ผม', 'รัก', 'คุณ', 'นะ', 'ครับ', 'โอเค', 'บ่', 'พวกเรา', 'เป็น', 'คนไทย', 'รัก', 'ภาษาไทย', 'ภาษา', 'บ้านเกิด']
-        c=word_tokenize(text,engine='mm') # ['ผม', 'รัก', 'คุณ', 'นะ', 'ครับ', 'โอเค', 'บ่', 'พวกเรา', 'เป็น', 'คนไทย', 'รัก', 'ภาษาไทย', 'ภาษา', 'บ้านเกิด']
-        d=word_tokenize(text,engine='pylexto') # ['ผม', 'รัก', 'คุณ', 'นะ', 'ครับ', 'โอเค', 'บ่', 'พวกเรา', 'เป็น', 'คนไทย', 'รัก', 'ภาษาไทย', 'ภาษา', 'บ้านเกิด']
-        e=word_tokenize(text,engine='newmm') # ['ผม', 'รัก', 'คุณ', 'นะ', 'ครับ', 'โอเค', 'บ่', 'พวกเรา', 'เป็น', 'คนไทย', 'รัก', 'ภาษาไทย', 'ภาษา', 'บ้านเกิด']
-        g=word_tokenize(text,engine='wordcutpy') # ['ผม', 'รัก', 'คุณ', 'นะ', 'ครับ', 'โอเค', 'บ่', 'พวกเรา', 'เป็น', 'คน', 'ไทย', 'รัก', 'ภาษา', 'ไทย', 'ภาษา', 'บ้านเกิด']
+    from pythainlp.tokenize import word_tokenize
+    text = "โอเคบ่พวกเรารักภาษาบ้านเกิด"
+    word_tokenize(text, engine="newmm")  # ['โอเค', 'บ่', 'พวกเรา', 'รัก', 'ภาษา', 'บ้านเกิด']
+    word_tokenize(text, engine="icu")  # ['โอ', 'เค', 'บ่', 'พวก', 'เรา', 'รัก', 'ภาษา', 'บ้าน', 'เกิด']
     """
     if engine == "icu":
         from .pyicu import segment
     elif engine == "multi_cut" or engine == "mm":
         from .multi_cut import segment
-<<<<<<< HEAD
-=======
-    elif engine == "newmm" or engine == "onecut":
-        from .newmm import mmcut as segment
     elif engine == "ulmfit":
         from .newmm import mmcut
         def segment(text):
-            x = mmcut(text, trie = FROZEN_DICT_TRIE)
-            return(x)
->>>>>>> 476fd131
+            return mmcut(text, trie=FROZEN_DICT_TRIE)
     elif engine == "longest-matching":
         from .longest import segment
     elif engine == "pylexto":
@@ -65,7 +55,7 @@
         from .newmm import mmcut as segment
 
     if not whitespaces:
-        return [i.strip(" ") for i in segment(text) if i.strip(" ")]
+        return [token.strip(" ") for token in segment(text) if token.strip(" ")]
 
     return segment(text)
 
