--- conflicted
+++ resolved
@@ -17,17 +17,13 @@
 pip install pythainlp
 ```
 
-<<<<<<< HEAD
-Some functionalities, like named-entity recognition, required extra packages.
-=======
 For development version:
 
 ```sh
 pip install --upgrade --pre pythainlp
 ```
 
-Some functionalities, like word vector, required extra packages.
->>>>>>> 6db19213
+Some functionalities, like named-entity recognition, required extra packages.
 See https://github.com/PyThaiNLP/pythainlp for installation options.
 """
 
